from __future__ import annotations

from abc import ABC, abstractmethod
from collections.abc import Callable, Iterable
from html import escape
from typing import TYPE_CHECKING, Any, TypeAlias, TypeVar, cast

import pystac
from pystac import STACError
from pystac.html.jinja_env import get_jinja_env
from pystac.link import Link
from pystac.utils import (
    HREF,
    StringEnum,
    is_absolute_href,
    make_absolute_href,
    make_posix_style,
)

if TYPE_CHECKING:
    from pystac.catalog import Catalog

S = TypeVar("S", bound="STACObject")

STACObject_MediaType: TypeAlias = str | pystac.MediaType | None


class STACObjectType(StringEnum):
    CATALOG = "Catalog"
    COLLECTION = "Collection"
    ITEM = "Feature"


class STACObject(ABC):
    """A base class for other PySTAC classes that contains a variety of useful
    methods for dealing with links, copying objects, accessing extensions, and reading
    and writing files. You shouldn't use STACObject directly, but instead access this
    functionality through the implementing classes.
    """

    id: str
    """The ID of the STAC Object."""

    links: list[Link]
    """A list of :class:`~pystac.Link` objects representing all links associated with
    this STAC Object."""

    stac_extensions: list[str]
    """A list of schema URIs for STAC Extensions implemented by this STAC Object."""

    STAC_OBJECT_TYPE: STACObjectType

    _allow_parent_to_override_href: bool = True
    """Private attribute for whether parent objects should override on normalization"""

    def __init__(self, stac_extensions: list[str]) -> None:
        self.links = []
        self.stac_extensions = stac_extensions

    def validate(
        self,
        validator: pystac.validation.stac_validator.STACValidator | None = None,
    ) -> list[Any]:
        """Validate this STACObject.

        Returns a list of validation results, which depends on the validation
        implementation. For JSON Schema validation (default validator), this
        will be a list of schema URIs that were used during validation.

        Args:
            validator : A custom validator to use for validation of the object.
                If omitted, the default validator from
                :class:`~pystac.validation.RegisteredValidator`
                will be used instead.
        Raises:
            STACValidationError
        """
        import pystac.validation

        return pystac.validation.validate(self, validator=validator)

    def add_link(self, link: Link) -> None:
        """Add a link to this object's set of links.

        Args:
             link : The link to add.
        """
        link.set_owner(self)
        self.links.append(link)

    def add_links(self, links: list[Link]) -> None:
        """Add links to this object's set of links.

        Args:
             links : The links to add.
        """

        for link in links:
            self.add_link(link)

    def remove_links(self, rel: str | pystac.RelType) -> None:
        """Remove links to this object's set of links that match the given ``rel``.

        Args:
             rel : The :class:`~pystac.Link` ``rel`` to match on.
        """

        self.links = [link for link in self.links if link.rel != rel]

    def remove_hierarchical_links(self, add_canonical: bool = False) -> list[Link]:
        """Removes all hierarchical links from this object.

        See :py:const:`pystac.link.HIERARCHICAL_LINKS` for a list of all
        hierarchical links. If the object has a ``self`` href and
        ``add_canonical`` is True, a link with ``rel="canonical"`` is added.

        Args:
            add_canonical : If true, and this item has a ``self`` href, that
                href is used to build a ``canonical`` link.

        Returns:
            List[Link]: All removed links
        """
        keep = list()
        self_href = self.get_self_href()
        if add_canonical and self_href is not None:
            keep.append(
                Link("canonical", self_href, media_type=pystac.MediaType.GEOJSON)
            )
        remove = list()
        for link in self.links:
            if link.is_hierarchical():
                remove.append(link)
            else:
                keep.append(link)
        self.links = keep
        return remove

    def target_in_hierarchy(self, target: str | STACObject) -> bool:
        """Determine if target is somewhere in the hierarchical link tree of
        a STACObject.

        Args:
            target: A string or STACObject to search for

        Returns:
            bool: Returns True if the target was found in the hierarchical link tree
                for the current STACObject
        """

        def traverse(obj: str | STACObject, visited: set[str | STACObject]) -> bool:
            if obj == target:
                return True
            if isinstance(obj, str):
                return False

            new_targets = [
                link.target
                for link in obj.links
                if link.is_hierarchical() and link.target not in visited
            ]
            if target in new_targets:
                return True

            for subtree in new_targets:
                visited.add(subtree)
                if traverse(subtree, visited):
                    return True

            return False

        return traverse(self, {self})

    def get_single_link(
        self,
        rel: str | pystac.RelType | None = None,
        media_type: STACObject_MediaType | Iterable[STACObject_MediaType] = None,
    ) -> Link | None:
        """Get a single :class:`~pystac.Link` instance associated with this
        object.

        Args:
            rel : If set, filter links such that only those
                matching this relationship are returned.
            media_type: If set, filter the links such that only
                those matching media_type are returned. media_type can
                be a single value or a list of values.

        Returns:
            :class:`~pystac.Link` | None: First link that matches ``rel``
<<<<<<< HEAD
            and/or ``media_type``, or else the first link associated with
            this object.
=======
                and/or ``media_type``, or else the first link associated with
                this object.
>>>>>>> 67931b52
        """
        if rel is None and media_type is None:
            return next(iter(self.links), None)
        if media_type and isinstance(media_type, (str, pystac.MediaType)):
            media_type = [media_type]
        return next(
            (
                link
                for link in self.links
                if (rel is None or link.rel == rel)
                and (media_type is None or link.media_type in media_type)
            ),
            None,
        )

    def get_links(
        self,
        rel: str | pystac.RelType | None = None,
        media_type: STACObject_MediaType | Iterable[STACObject_MediaType] = None,
    ) -> list[Link]:
        """Gets the :class:`~pystac.Link` instances associated with this object.

        Args:
            rel : If set, filter links such that only those
                matching this relationship are returned.
            media_type: If set, filter the links such that only
                those matching media_type are returned. media_type can
                be a single value or a list of values.

        Returns:
            List[:class:`~pystac.Link`]: A list of links that match ``rel`` and/
                or ``media_type`` if set, or else all links associated with this
                object.
        """
        if rel is None and media_type is None:
            return self.links
        if media_type and isinstance(media_type, (str, pystac.MediaType)):
            media_type = [media_type]
        return [
            link
            for link in self.links
            if (rel is None or link.rel == rel)
            and (media_type is None or link.media_type in media_type)
        ]

    def clear_links(self, rel: str | pystac.RelType | None = None) -> None:
        """Clears all :class:`~pystac.Link` instances associated with this object.

        Args:
            rel : If set, only clear links that match this relationship.
        """
        if rel is not None:
            self.links = [link for link in self.links if link.rel != rel]
        else:
            self.links = []

    def get_root_link(self) -> Link | None:
        """Get the :class:`~pystac.Link` representing
        the root for this object.

        Returns:
            :class:`~pystac.Link` or None: The root link for this object,
            or ``None`` if no root link is set.
        """
        return self.get_single_link(
            rel=pystac.RelType.ROOT,
            media_type=[None, pystac.MediaType.GEOJSON, pystac.MediaType.JSON],
        )

    @property
    def self_href(self) -> str:
        """Gets the absolute HREF that is represented by the ``rel == 'self'``
        :class:`~pystac.Link`.

        Raises:
            ValueError: If the self_href is not set, this method will throw
                a ValueError. Use get_self_href if there may not be an href set.
        """
        result = self.get_self_href()
        if result is None:
            raise ValueError(f"{self} does not have a self_href set.")
        return result

    def get_self_href(self) -> str | None:
        """Gets the absolute HREF that is represented by the ``rel == 'self'``
        :class:`~pystac.Link`.

        Returns:
            str or None: The absolute HREF of this object, or ``None`` if
            there is no self link defined.

        Note:
            A self link can exist for objects, even if the link is not read or
            written to the JSON-serialized version of the object. Any object
            read from :func:`STACObject.from_file <pystac.STACObject.from_file>` will
            have the HREF the file was read from set as it's self HREF. All self
            links have absolute (as opposed to relative) HREFs.
        """
        self_link = self.get_single_link(pystac.RelType.SELF)
        if self_link and self_link.has_target_href():
            return self_link.get_target_str()
        else:
            return None

    def set_self_href(self, href: str | None) -> None:
        """Sets the absolute HREF that is represented by the ``rel == 'self'``
        :class:`~pystac.Link`.

        Args:
            href : The absolute HREF of this object. If the given HREF
                is not absolute, it will be transformed to an absolute
                HREF based on the current working directory. If this is None
                the call will clear the self HREF link.
        """
        root_link = self.get_root_link()
        if root_link is not None and root_link.is_resolved():
            cast(pystac.Catalog, root_link.target)._resolved_objects.remove(self)

        self.remove_links(pystac.RelType.SELF)
        if href is not None:
            self.add_link(Link.self_href(href))

        if root_link is not None and root_link.is_resolved():
            cast(pystac.Catalog, root_link.target)._resolved_objects.cache(self)

    def get_root(self) -> Catalog | None:
        """Get the :class:`~pystac.Catalog` or :class:`~pystac.Collection` to
        the root for this object. The root is represented by a
        :class:`~pystac.Link` with ``rel == 'root'``.

        Returns:
            Catalog, Collection, or None:
                The root object for this object, or ``None`` if no root link is set.
        """
        root_link = self.get_root_link()
        if root_link:
            if not root_link.is_resolved():
                root_link.resolve_stac_object()
                # Use set_root, so Catalogs can merge ResolvedObjectCache instances.
                self.set_root(cast(pystac.Catalog, root_link.target))
            return cast(pystac.Catalog, root_link.target)
        else:
            return None

    def set_root(self, root: Catalog | None) -> None:
        """Sets the root :class:`~pystac.Catalog` or :class:`~pystac.Collection`
        for this object.

        Args:
            root : The root
                object to set. Passing in None will clear the root.
        """
        root_link_index = next(
            iter(
                [
                    i
                    for i, link in enumerate(self.links)
                    if link.rel == pystac.RelType.ROOT
                ]
            ),
            None,
        )

        # Remove from old root resolution cache
        if root_link_index is not None:
            root_link = self.links[root_link_index]
            if root_link.is_resolved():
                cast(pystac.Catalog, root_link.target)._resolved_objects.remove(self)

        if root is None:
            self.remove_links(pystac.RelType.ROOT)
        else:
            new_root_link = Link.root(root)
            if root_link_index is not None:
                self.links[root_link_index] = new_root_link
                new_root_link.set_owner(self)
            else:
                self.add_link(new_root_link)
            root._resolved_objects.cache(self)

    def get_parent(self) -> Catalog | None:
        """Get the :class:`~pystac.Catalog` or :class:`~pystac.Collection` to
        the parent for this object. The root is represented by a
        :class:`~pystac.Link` with ``rel == 'parent'``.

        Returns:
            Catalog, Collection, or None:
                The parent object for this object,
                or ``None`` if no root link is set.
        """
        parent_link = self.get_single_link(pystac.RelType.PARENT)
        if parent_link:
            return cast(pystac.Catalog, parent_link.resolve_stac_object().target)
        else:
            return None

    def set_parent(self, parent: Catalog | None) -> None:
        """Sets the parent :class:`~pystac.Catalog` or :class:`~pystac.Collection`
        for this object.

        Args:
            parent : The parent
                object to set. Passing in None will clear the parent.
        """

        self.remove_links(pystac.RelType.PARENT)
        if parent is not None:
            self.add_link(Link.parent(parent))

    def get_stac_objects(
        self,
        rel: str | pystac.RelType,
        typ: type[STACObject] | None = None,
        modify_links: Callable[[list[Link]], list[Link]] | None = None,
    ) -> Iterable[STACObject]:
        """Gets the :class:`STACObject` instances that are linked to
        by links with their ``rel`` property matching the passed in argument.

        Args:
            rel : The relation to match each :class:`~pystac.Link`'s
                ``rel`` property against.
            typ : If not ``None``, objects will only be yielded if they are instances of
                ``typ``.
            modify_links : A function that modifies the list of links before they are
                iterated over. For instance, this option can be used to sort the list
                so that links matching a particular pattern are earlier in the iterator.

        Returns:
            Iterable[STACObject]: A possibly empty iterable of STACObjects that are
                connected to this object through links with the given ``rel`` and are of
                type ``typ`` (if given).
        """
        links = self.links[:]
        if modify_links:
            links = modify_links(links)

        for i in range(0, len(links)):
            link = links[i]
            if link.rel == rel:
                link.resolve_stac_object(root=self.get_root())
                if typ is None or isinstance(link.target, typ):
                    yield cast(STACObject, link.target)

    def save_object(
        self,
        include_self_link: bool = True,
        dest_href: str | None = None,
        stac_io: pystac.StacIO | None = None,
    ) -> None:
        """Saves this :class:`STACObject` to it's 'self' HREF.

        Args:
            include_self_link : If this is true, include the 'self' link with
                this object. Otherwise, leave out the self link.
            dest_href : Optional HREF to save the file to. If None, the object
                will be saved to the object's self href.
            stac_io: Optional instance of StacIO to use. If not provided, will use the
                instance set on the object's root if available, otherwise will use the
                default instance.


        Raises:
            STACError: If no self href is set, this error will be raised.

        Note:
            When to include a self link is described in the :stac-spec:`Use of Links
            section of the STAC best practices document
            <best-practices.md#use-of-links>`
        """
        if stac_io is None:
            root = self.get_root()
            if root is not None:
                root_stac_io = root._stac_io
                if root_stac_io is not None:
                    stac_io = root_stac_io

            if stac_io is None:
                stac_io = pystac.StacIO.default()

        if dest_href is None:
            self_href = self.get_self_href()
            if self_href is None:
                raise STACError(
                    "Self HREF must be set before saving without an explicit dest_href."
                )
            dest_href = self_href

        stac_io.save_json(dest_href, self.to_dict(include_self_link=include_self_link))

    def full_copy(
        self,
        root: Catalog | None = None,
        parent: Catalog | None = None,
    ) -> STACObject:
        """Create a full copy of this STAC object and any STAC objects linked to by
        this object.

        Args:
            root : Optional root to set as the root of the copied object,
                and any other copies that are contained by this object.
            parent : Optional parent to set as the parent of the copy
                of this object.

        Returns:
            STACObject: A full copy of this object, as well as any objects this object
                links to.
        """
        clone = self.clone()

        if root is None and isinstance(clone, pystac.Catalog):
            root = clone

        # Set the root of the STAC Object using the base class,
        # avoiding child class overrides
        # extra logic which can be incompatible with the full copy.
        STACObject.set_root(clone, cast(pystac.Catalog, root))

        if parent:
            clone.set_parent(parent)

        link_rels = set(self._object_links())
        for link in clone.links:
            if link.rel in link_rels:
                link.resolve_stac_object()
                target = cast(STACObject, link.target)
                if root is not None and target in root._resolved_objects:
                    cached_target = root._resolved_objects.get(target)
                    assert cached_target is not None
                    target = cached_target
                else:
                    target_parent = None
                    if link.rel in [
                        pystac.RelType.CHILD,
                        pystac.RelType.ITEM,
                    ] and isinstance(clone, pystac.Catalog):
                        target_parent = clone
                    copied_target = target.full_copy(root=root, parent=target_parent)
                    if root is not None:
                        root._resolved_objects.cache(copied_target)
                    target = copied_target
                if link.rel in [pystac.RelType.CHILD, pystac.RelType.ITEM]:
                    target.set_root(root)
                    if isinstance(clone, pystac.Catalog):
                        target.set_parent(clone)
                link.target = target

        return clone

    def resolve_links(self) -> None:
        """Ensure all STACObjects linked to by this STACObject are
        resolved. This is important for operations such as changing
        HREFs.

        This method mutates the entire catalog tree.
        """
        link_rels = set(self._object_links()) | {
            pystac.RelType.ROOT,
            pystac.RelType.PARENT,
        }

        for link in self.links:
            if link.rel in link_rels:
                if not link.is_resolved():
                    link.resolve_stac_object(root=self.get_root())

    @abstractmethod
    def _object_links(self) -> list[str]:
        """Inherited classes return a list of link 'rel' types that represent
        STACObjects linked to by this object (not including root, parent or self).
        This can include optional relations (which may not be present).
        """
        raise NotImplementedError

    @abstractmethod
    def to_dict(
        self, include_self_link: bool = True, transform_hrefs: bool = True
    ) -> dict[str, Any]:
        """Returns this object as a dictionary.

        Args:
            include_self_link : If True, the dict will contain a self link
                to this object. If False, the self link will be omitted.
            transform_hrefs: If True, transform the HREF of hierarchical links
                based on the type of catalog this object belongs to (if any).
                I.e. if this object belongs to a root catalog that is
                RELATIVE_PUBLISHED or SELF_CONTAINED,
                hierarchical link HREFs will be transformed to be relative to the
                catalog root.

            dict: A serialization of the object.
        """
        raise NotImplementedError

    def _repr_html_(self) -> str:
        jinja_env = get_jinja_env()
        if jinja_env:
            template = jinja_env.get_template("JSON.jinja2")
            return str(template.render(dict=self.to_dict(transform_hrefs=False)))
        else:
            return escape(repr(self))

    @abstractmethod
    def clone(self) -> STACObject:
        """Clones this object.

        Cloning an object will make a copy of all properties and links of the object;
        however, it will not make copies of the targets of links (i.e. it is not a
        deep copy). To copy a STACObject fully, with all linked elements also copied,
        use :func:`~pystac.STACObject.full_copy`.

        Returns:
            STACObject: The clone of this object.
        """
        raise NotImplementedError

    @classmethod
    def from_file(cls: type[S], href: HREF, stac_io: pystac.StacIO | None = None) -> S:
        """Reads a STACObject implementation from a file.

        Args:
            href : The HREF to read the object from.
            stac_io: Optional instance of StacIO to use. If not provided, will use the
                default instance.

        Returns:
            The specific STACObject implementation class that is represented
            by the JSON read from the file located at HREF.
        """
        if cls == STACObject:
            return cast(S, pystac.read_file(href))

        href = make_posix_style(href)

        if stac_io is None:
            stac_io = pystac.StacIO.default()

        if not is_absolute_href(href):
            href = make_absolute_href(href)

        d = stac_io.read_json(href)
        o = cls.from_dict(d, href=href, migrate=True, preserve_dict=False)

        # If this is a root catalog, set the root to the catalog instance.
        root_link = o.get_root_link()
        if root_link is not None:
            if not root_link.is_resolved():
                if root_link.get_absolute_href() == href:
                    o.set_root(cast(pystac.Catalog, o))
        return o

    @classmethod
    @abstractmethod
    def from_dict(
        cls: type[S],
        d: dict[str, Any],
        href: str | None = None,
        root: Catalog | None = None,
        migrate: bool = False,
        preserve_dict: bool = True,
    ) -> S:
        """Parses this STACObject from the passed in dictionary.

        Args:
            d : The dict to parse.
            href : Optional href that is the file location of the object being
                parsed.
            root : Optional root catalog for this object.
                If provided, the root of the returned STACObject will be set
                to this parameter.
            migrate: Use True if this dict represents JSON from an older STAC object,
                so that migrations are run against it.
            preserve_dict: If False, the dict parameter ``d`` may be modified
                during this method call. Otherwise the dict is not mutated.
                Defaults to True, which results results in a deepcopy of the
                parameter. Set to False when possible to avoid the performance
                hit of a deepcopy.

        Returns:
            STACObject: The STACObject parsed from this dict.
        """
        raise NotImplementedError

    @classmethod
    @abstractmethod
    def matches_object_type(cls, d: dict[str, Any]) -> bool:
        """Returns a boolean indicating whether the given dictionary represents a valid
        instance of this :class:`~pystac.STACObject` sub-class.

        Args:
            d : A dictionary to identify
        """
        raise NotImplementedError<|MERGE_RESOLUTION|>--- conflicted
+++ resolved
@@ -188,13 +188,8 @@
 
         Returns:
             :class:`~pystac.Link` | None: First link that matches ``rel``
-<<<<<<< HEAD
-            and/or ``media_type``, or else the first link associated with
-            this object.
-=======
                 and/or ``media_type``, or else the first link associated with
                 this object.
->>>>>>> 67931b52
         """
         if rel is None and media_type is None:
             return next(iter(self.links), None)
