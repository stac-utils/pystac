"""Implements the Projection extension.

https://github.com/stac-extensions/projection
"""

<<<<<<< HEAD
from typing import Any, Dict, Generic, Iterable, List, Optional, TypeVar, Union, cast
=======
import json
from typing import Any, Dict, Generic, Iterable, List, Optional, TypeVar, cast
>>>>>>> 073aad2a

import pystac
from pystac.extensions.hooks import ExtensionHooks
from pystac.extensions.base import (
    ExtensionManagementMixin,
    PropertiesExtension,
    SummariesExtension,
)

T = TypeVar("T", pystac.Item, pystac.Asset)

SCHEMA_URI: str = "https://stac-extensions.github.io/projection/v1.0.0/schema.json"
PREFIX: str = "proj:"

# Field names
EPSG_PROP: str = PREFIX + "epsg"
WKT2_PROP: str = PREFIX + "wkt2"
PROJJSON_PROP: str = PREFIX + "projjson"
GEOM_PROP: str = PREFIX + "geometry"
BBOX_PROP: str = PREFIX + "bbox"
CENTROID_PROP: str = PREFIX + "centroid"
SHAPE_PROP: str = PREFIX + "shape"
TRANSFORM_PROP: str = PREFIX + "transform"


class ProjectionExtension(
    Generic[T],
    PropertiesExtension,
    ExtensionManagementMixin[Union[pystac.Item, pystac.Collection]],
):
    """An abstract class that can be used to extend the properties of an
    :class:`~pystac.Item` with properties from the :stac-ext:`Projection
    Extension <projection>`. This class is generic over the type of STAC Object to be
    extended (e.g. :class:`~pystac.Item`, :class:`~pystac.Collection`).

    To create a concrete instance of :class:`ProjectionExtension`, use the
    :meth:`ProjectionExtension.ext` method. For example:

    .. code-block:: python

       >>> item: pystac.Item = ...
       >>> proj_ext = ProjectionExtension.ext(item)
    """

    def apply(
        self,
        epsg: Optional[int],
        wkt2: Optional[str] = None,
        projjson: Optional[Dict[str, Any]] = None,
        geometry: Optional[Dict[str, Any]] = None,
        bbox: Optional[List[float]] = None,
        centroid: Optional[Dict[str, float]] = None,
        shape: Optional[List[int]] = None,
        transform: Optional[List[float]] = None,
    ) -> None:
        """Applies Projection extension properties to the extended Item.

        Args:
            epsg : REQUIRED. EPSG code of the datasource.
            wkt2 : WKT2 string representing the Coordinate Reference
                System (CRS) that the ``geometry`` and ``bbox`` fields represent
            projjson : PROJJSON dict representing the
                Coordinate Reference System (CRS) that the ``geometry`` and ``bbox``
                fields represent
            geometry : GeoJSON Polygon dict that defines the footprint of
                this Item.
            bbox : Bounding box of the Item in the asset CRS in
                2 or 3 dimensions.
            centroid : A dict with members 'lat' and 'lon' that defines
                coordinates representing the centroid of the item in the asset data CRS.
                Coordinates are defined in latitude and longitude, even if the data
                coordinate system may not use lat/long.
            shape : Number of pixels in Y and X directions for the
                default grid.
            transform : The affine transformation coefficients for
                the default grid
        """
        self.epsg = epsg
        self.wkt2 = wkt2
        self.projjson = projjson
        self.geometry = geometry
        self.bbox = bbox
        self.centroid = centroid
        self.shape = shape
        self.transform = transform

    @property
    def epsg(self) -> Optional[int]:
        """Get or sets the EPSG code of the datasource.

        A Coordinate Reference System (CRS) is the data reference system (sometimes
        called a 'projection') used by the asset data, and can usually be referenced
        using an `EPSG code <https://epsg.io/>`_.
        If the asset data does not have a CRS, such as in the case of non-rectified
        imagery with Ground Control Points, ``epsg`` should be set to ``None``.
        It should also be set to ``None`` if a CRS exists, but for which there is no
        valid EPSG code.
        """
        return self._get_property(EPSG_PROP, int)

    @epsg.setter
    def epsg(self, v: Optional[int]) -> None:
        self._set_property(EPSG_PROP, v, pop_if_none=False)

    @property
    def wkt2(self) -> Optional[str]:
        """Get or sets the WKT2 string representing the Coordinate Reference System (CRS)
        that the ``proj:geometry`` and ``proj:bbox`` fields represent

        This value is a
        `WKT2 string <https://docs.opengeospatial.org/is/12-063r5/12-063r5.html>`_.
        If the data does not have a CRS, such as in the case of non-rectified imagery
        with Ground Control Points, ``wkt2`` should be set to ``None``. It should also
        be set to ``None`` if a CRS exists, but for which a WKT2 string does not exist.
        """
        return self._get_property(WKT2_PROP, str)

    @wkt2.setter
    def wkt2(self, v: Optional[str]) -> None:
        self._set_property(WKT2_PROP, v)

    @property
    def projjson(self) -> Optional[Dict[str, Any]]:
        """Get or sets the PROJJSON string representing the Coordinate Reference System (CRS)
        that the ``proj:geometry`` and ``proj:bbox`` fields represent

        This value is a
        `PROJJSON object <https://proj.org/specifications/projjson.html>`_.
        If the data does not have a CRS, such as in the case of non-rectified imagery
        with Ground Control Points, ``projjson`` should be set to ``None``. It should
        also be set to ``None`` if a CRS exists, but for which a PROJJSON string does
        not exist.

        The schema for this object can be found
        `here <https://proj.org/schemas/v0.2/projjson.schema.json>`_.
        """
        return self._get_property(PROJJSON_PROP, Dict[str, Any])

    @projjson.setter
    def projjson(self, v: Optional[Dict[str, Any]]) -> None:
        self._set_property(PROJJSON_PROP, v)

    @property
    def crs_string(self) -> Optional[str]:
        """Returns the coordinate reference system (CRS) string for the extension.

        This string can be used to feed, e.g., ``rasterio.crs.CRS.from_string``.
        The string is determined by the following heuristic:

        1. If an EPSG code is set, return "EPSG:{code}", else
        2. If wkt2 is set, return the WKT string, else,
        3. If projjson is set, return the projjson as a string, else,
        4. Return None
        """
        if self.epsg:
            return f"EPSG:{self.epsg}"
        elif self.wkt2:
            return self.wkt2
        elif self.projjson:
            return json.dumps(self.projjson)
        else:
            return None

    @property
    def geometry(self) -> Optional[Dict[str, Any]]:
        """Get or sets a Polygon GeoJSON dict representing the footprint of this item.

        This dict should be formatted according the Polygon object format specified in
        `RFC 7946, sections 3.1.6 <https://tools.ietf.org/html/rfc7946>`_,
        except not necessarily in EPSG:4326 as required by RFC7946. Specified based on
        the ``epsg``, ``projjson`` or ``wkt2`` fields (not necessarily EPSG:4326).
        Ideally, this will be represented by a Polygon with five coordinates, as the
        item in the asset data CRS should be a square aligned to the original CRS grid.
        """
        return self._get_property(GEOM_PROP, Dict[str, Any])

    @geometry.setter
    def geometry(self, v: Optional[Dict[str, Any]]) -> None:
        self._set_property(GEOM_PROP, v)

    @property
    def bbox(self) -> Optional[List[float]]:
        """Get or sets the bounding box of the assets represented by this item in the asset
        data CRS.

        Specified as 4 or 6 coordinates based on the CRS defined in the ``epsg``,
        ``projjson`` or ``wkt2`` properties. First two numbers are coordinates of the
        lower left corner, followed by coordinates of upper right corner, e.g.,
        ``[west, south, east, north]``, ``[xmin, ymin, xmax, ymax]``,
        ``[left, down, right, up]``, or ``[west, south, lowest, east, north,
        highest]``. The length of the array must be 2*n where n is the number of
        dimensions.
        """
        return self._get_property(BBOX_PROP, List[float])

    @bbox.setter
    def bbox(self, v: Optional[List[float]]) -> None:
        self._set_property(BBOX_PROP, v)

    @property
    def centroid(self) -> Optional[Dict[str, float]]:
        """Get or sets coordinates representing the centroid of the item in the asset data CRS.

        Coordinates are defined in latitude and longitude, even if the data coordinate
        system does not use lat/long.

        Example::

            item.ext.proj.centroid = { 'lat': 0.0, 'lon': 0.0 }
        """
        return self._get_property(CENTROID_PROP, Dict[str, float])

    @centroid.setter
    def centroid(self, v: Optional[Dict[str, float]]) -> None:
        self._set_property(CENTROID_PROP, v)

    @property
    def shape(self) -> Optional[List[int]]:
        """Get or sets the number of pixels in Y and X directions for the default grid.

        The shape is an array of integers that represents the number of pixels in the
        most common pixel grid used by the item's assets. The number of pixels should
        be specified in Y, X order. If the shape is defined in an item's properties it
        is used as the default shape for all assets that don't have an overriding shape.
        """
        return self._get_property(SHAPE_PROP, List[int])

    @shape.setter
    def shape(self, v: Optional[List[int]]) -> None:
        self._set_property(SHAPE_PROP, v)

    @property
    def transform(self) -> Optional[List[float]]:
        """Get or sets the the affine transformation coefficients for the default grid.

        The transform is a linear mapping from pixel coordinate space (Pixel, Line) to
        projection coordinate space (Xp, Yp). It is a 3x3 matrix stored as a flat array
        of 9 elements in row major order. Since the last row is always 0,0,1 it can be
        omitted, in which case only 6 elements are recorded. This mapping can be
        obtained from GDAL `GetGeoTransform <https://gdal.org/api/gdaldataset_cpp.html\
#_CPPv4N11GDALDataset15GetGeoTransformEPd>`_
        or the Rasterio `Transform <https://rasterio.readthedocs.io/en/stable/api\
/rasterio.io.html#rasterio.io.BufferedDatasetWriter.transform>`_.
        """
        return self._get_property(TRANSFORM_PROP, List[float])

    @transform.setter
    def transform(self, v: Optional[List[float]]) -> None:
        self._set_property(TRANSFORM_PROP, v)

    @classmethod
    def get_schema_uri(cls) -> str:
        return SCHEMA_URI

    @classmethod
    def ext(cls, obj: T, add_if_missing: bool = False) -> "ProjectionExtension[T]":
        """Extends the given STAC Object with properties from the :stac-ext:`Projection
        Extension <projection>`.

        This extension can be applied to instances of :class:`~pystac.Item` or
        :class:`~pystac.Asset`.

        Raises:

            pystac.ExtensionTypeError : If an invalid object type is passed.
        """
        if isinstance(obj, pystac.Item):
            if add_if_missing:
                cls.add_to(obj)
            cls.validate_has_extension(obj)
            return cast(ProjectionExtension[T], ItemProjectionExtension(obj))
        elif isinstance(obj, pystac.Asset):
            if add_if_missing and isinstance(obj.owner, pystac.Item):
                cls.add_to(obj.owner)
            cls.validate_has_extension(obj)
            return cast(ProjectionExtension[T], AssetProjectionExtension(obj))
        else:
            raise pystac.ExtensionTypeError(
                f"Projection extension does not apply to type '{type(obj).__name__}'"
            )

    @staticmethod
    def summaries(obj: pystac.Collection) -> "SummariesProjectionExtension":
        """Returns the extended summaries object for the given collection."""
        return SummariesProjectionExtension(obj)


class ItemProjectionExtension(ProjectionExtension[pystac.Item]):
    """A concrete implementation of :class:`ProjectionExtension` on an :class:`~pystac.Item`
    that extends the properties of the Item to include properties defined in the
    :stac-ext:`Projection Extension <projection>`.

    This class should generally not be instantiated directly. Instead, call
    :meth:`ProjectionExtension.ext` on an :class:`~pystac.Item` to extend it.
    """

    item: pystac.Item
    """The :class:`~pystac.Item` being extended."""

    properties: Dict[str, Any]
    """The :class:`~pystac.Item` properties, including extension properties."""

    def __init__(self, item: pystac.Item):
        self.item = item
        self.properties = item.properties

    def __repr__(self) -> str:
        return "<ItemProjectionExtension Item id={}>".format(self.item.id)


class AssetProjectionExtension(ProjectionExtension[pystac.Asset]):
    """A concrete implementation of :class:`ProjectionExtension` on an
    :class:`~pystac.Asset` that extends the Asset fields to include properties defined
    in the :stac-ext:`Projection Extension <projection>`.

    This class should generally not be instantiated directly. Instead, call
    :meth:`ProjectionExtension.ext` on an :class:`~pystac.Asset` to extend it.
    """

    asset_href: str
    """The ``href`` value of the :class:`~pystac.Asset` being extended."""

    properties: Dict[str, Any]
    """The :class:`~pystac.Asset` fields, including extension properties."""

    additional_read_properties: Optional[Iterable[Dict[str, Any]]] = None
    """If present, this will be a list containing 1 dictionary representing the
    properties of the owning :class:`~pystac.Item`."""

    def __init__(self, asset: pystac.Asset):
        self.asset_href = asset.href
        self.properties = asset.extra_fields
        if asset.owner and isinstance(asset.owner, pystac.Item):
            self.additional_read_properties = [asset.owner.properties]

    def __repr__(self) -> str:
        return "<AssetProjectionExtension Asset href={}>".format(self.asset_href)


class SummariesProjectionExtension(SummariesExtension):
    """A concrete implementation of :class:`~SummariesExtension` that extends
    the ``summaries`` field of a :class:`~pystac.Collection` to include properties
    defined in the :stac-ext:`Projection Extension <projection>`.
    """

    def __init__(self, collection: pystac.Collection) -> None:
        ProjectionExtension.add_to(collection)
        super().__init__(collection)

    @property
    def epsg(self) -> Optional[List[int]]:
        """Get or sets the summary of :attr:`ProjectionExtension.epsg` values
        for this Collection.
        """
        return self.summaries.get_list(EPSG_PROP)

    @epsg.setter
    def epsg(self, v: Optional[List[int]]) -> None:
        self._set_summary(EPSG_PROP, v)


class ProjectionExtensionHooks(ExtensionHooks):
    schema_uri: str = SCHEMA_URI
    prev_extension_ids = {"proj", "projection"}
    stac_object_types = {pystac.STACObjectType.ITEM}


PROJECTION_EXTENSION_HOOKS: ExtensionHooks = ProjectionExtensionHooks()<|MERGE_RESOLUTION|>--- conflicted
+++ resolved
@@ -3,12 +3,8 @@
 https://github.com/stac-extensions/projection
 """
 
-<<<<<<< HEAD
+import json
 from typing import Any, Dict, Generic, Iterable, List, Optional, TypeVar, Union, cast
-=======
-import json
-from typing import Any, Dict, Generic, Iterable, List, Optional, TypeVar, cast
->>>>>>> 073aad2a
 
 import pystac
 from pystac.extensions.hooks import ExtensionHooks
