"""Implements the Electro-Optical (EO) extension.

https://github.com/stac-extensions/eo
"""

import re
from typing import (
    Any,
    Dict,
    Generic,
    Iterable,
    List,
    Optional,
    Set,
    Tuple,
    TypeVar,
    cast,
)

import pystac
from pystac.summaries import RangeSummary
from pystac.extensions.base import (
    ExtensionManagementMixin,
    PropertiesExtension,
    SummariesExtension,
)
from pystac.extensions.hooks import ExtensionHooks
from pystac.extensions import view
from pystac.serialization.identify import STACJSONDescription, STACVersionID
from pystac.utils import get_required, map_opt

T = TypeVar("T", pystac.Item, pystac.Asset)

SCHEMA_URI: str = "https://stac-extensions.github.io/eo/v1.0.0/schema.json"
PREFIX: str = "eo:"

# Field names
BANDS_PROP: str = PREFIX + "bands"
CLOUD_COVER_PROP: str = PREFIX + "cloud_cover"


class Band:
    """Represents Band information attached to an Item that implements the eo extension.

    Use :meth:`Band.create` to create a new Band.
    """

    def __init__(self, properties: Dict[str, Any]) -> None:
        self.properties = properties

    def apply(
        self,
        name: str,
        common_name: Optional[str] = None,
        description: Optional[str] = None,
        center_wavelength: Optional[float] = None,
        full_width_half_max: Optional[float] = None,
        solar_illumination: Optional[float] = None,
    ) -> None:
        """
        Sets the properties for this Band.

        Args:
            name : The name of the band (e.g., "B01", "B02", "B1", "B5", "QA").
            common_name : The name commonly used to refer to the band to make it
                easier to search for bands across instruments. See the :stac-ext:`list
                of accepted common names <eo#common-band-names>`.
            description : Description to fully explain the band.
            center_wavelength : The center wavelength of the band, in micrometers (μm).
            full_width_half_max : Full width at half maximum (FWHM). The width of the band,
                as measured at half the maximum transmission, in micrometers (μm).
            solar_illumination: The solar illumination of the band,
                as measured at half the maximum transmission, in W/m2/micrometers.
        """  # noqa
        self.name = name
        self.common_name = common_name
        self.description = description
        self.center_wavelength = center_wavelength
        self.full_width_half_max = full_width_half_max
        self.solar_illumination = solar_illumination

    @classmethod
    def create(
        cls,
        name: str,
        common_name: Optional[str] = None,
        description: Optional[str] = None,
        center_wavelength: Optional[float] = None,
        full_width_half_max: Optional[float] = None,
        solar_illumination: Optional[float] = None,
    ) -> "Band":
        """
        Creates a new band.

        Args:
            name : The name of the band (e.g., "B01", "B02", "B1", "B5", "QA").
            common_name : The name commonly used to refer to the band to make it easier
                to search for bands across instruments. See the :stac-ext:`list of
                accepted common names <eo#common-band-names>`.
            description : Description to fully explain the band.
            center_wavelength : The center wavelength of the band, in micrometers (μm).
            full_width_half_max : Full width at half maximum (FWHM). The width of the band,
                as measured at half the maximum transmission, in micrometers (μm).
            solar_illumination: The solar illumination of the band,
                as measured at half the maximum transmission, in W/m2/micrometers.
        """  # noqa
        b = cls({})
        b.apply(
            name=name,
            common_name=common_name,
            description=description,
            center_wavelength=center_wavelength,
            full_width_half_max=full_width_half_max,
            solar_illumination=solar_illumination,
        )
        return b

    @property
    def name(self) -> str:
        """Get or sets the name of the band (e.g., "B01", "B02", "B1", "B5", "QA").

        Returns:
            str
        """
        return get_required(self.properties["name"], self, "name")

    @name.setter
    def name(self, v: str) -> None:
        self.properties["name"] = v

    @property
    def common_name(self) -> Optional[str]:
        """Get or sets the name commonly used to refer to the band to make it easier
            to search for bands across instruments. See the :stac-ext:`list of accepted
            common names <eo#common-band-names>`.

        Returns:
            Optional[str]
        """  # noqa
        return self.properties.get("common_name")

    @common_name.setter
    def common_name(self, v: Optional[str]) -> None:
        if v is not None:
            self.properties["common_name"] = v
        else:
            self.properties.pop("common_name", None)

    @property
    def description(self) -> Optional[str]:
        """Get or sets the description to fully explain the band. CommonMark 0.29 syntax MAY be
        used for rich text representation.

        Returns:
            str
        """
        return self.properties.get("description")

    @description.setter
    def description(self, v: Optional[str]) -> None:
        if v is not None:
            self.properties["description"] = v
        else:
            self.properties.pop("description", None)

    @property
    def center_wavelength(self) -> Optional[float]:
        """Get or sets the center wavelength of the band, in micrometers (μm).

        Returns:
            float
        """
        return self.properties.get("center_wavelength")

    @center_wavelength.setter
    def center_wavelength(self, v: Optional[float]) -> None:
        if v is not None:
            self.properties["center_wavelength"] = v
        else:
            self.properties.pop("center_wavelength", None)

    @property
    def full_width_half_max(self) -> Optional[float]:
        """Get or sets the full width at half maximum (FWHM). The width of the band,
            as measured at half the maximum transmission, in micrometers (μm).

        Returns:
            [float]
        """
        return self.properties.get("full_width_half_max")

    @full_width_half_max.setter
    def full_width_half_max(self, v: Optional[float]) -> None:
        if v is not None:
            self.properties["full_width_half_max"] = v
        else:
            self.properties.pop("full_width_half_max", None)

    @property
    def solar_illumination(self) -> Optional[float]:
        """Get or sets the solar illumination of the band,
            as measured at half the maximum transmission, in W/m2/micrometers.

        Returns:
            [float]
        """
        return self.properties.get("solar_illumination")

    @solar_illumination.setter
    def solar_illumination(self, v: Optional[float]) -> None:
        if v is not None:
            self.properties["solar_illumination"] = v
        else:
            self.properties.pop("solar_illumination", None)

    def __repr__(self) -> str:
        return "<Band name={}>".format(self.name)

    def to_dict(self) -> Dict[str, Any]:
        """Returns the dictionary representing the JSON of this Band.

        Returns:
            dict: The wrapped dict of the Band that can be written out as JSON.
        """
        return self.properties

    @staticmethod
    def band_range(common_name: str) -> Optional[Tuple[float, float]]:
        """Gets the band range for a common band name.

        Args:
            common_name : The common band name. Must be one of the :stac-ext:`list of
                accepted common names <eo#common-band-names>`.

        Returns:
            Tuple[float, float] or None: The band range for this name as (min, max), or
            None if this is not a recognized common name.
        """  # noqa E501
        name_to_range = {
            "coastal": (0.40, 0.45),
            "blue": (0.45, 0.50),
            "green": (0.50, 0.60),
            "red": (0.60, 0.70),
            "yellow": (0.58, 0.62),
            "pan": (0.50, 0.70),
            "rededge": (0.70, 0.75),
            "nir": (0.75, 1.00),
            "nir08": (0.75, 0.90),
            "nir09": (0.85, 1.05),
            "cirrus": (1.35, 1.40),
            "swir16": (1.55, 1.75),
            "swir22": (2.10, 2.30),
            "lwir": (10.5, 12.5),
            "lwir11": (10.5, 11.5),
            "lwir12": (11.5, 12.5),
        }

        return name_to_range.get(common_name)

    @staticmethod
    def band_description(common_name: str) -> Optional[str]:
        """Returns a description of the band for one with a common name.

        Args:
            common_name : The common band name. Must be one of the :stac-ext:`list of
                accepted common names <eo#common-band-names>`.

        Returns:
            str or None: If a recognized common name, returns a description including the
            band range. Otherwise returns None.
        """  # noqa E501
        r = Band.band_range(common_name)
        if r is not None:
            return "Common name: {}, Range: {} to {}".format(common_name, r[0], r[1])
        return None


class EOExtension(
    Generic[T], PropertiesExtension, ExtensionManagementMixin[pystac.Item]
):
    """An abstract class that can be used to extend the properties of an
    :class:`~pystac.Item` or :class:`~pystac.Collection` with properties from the
    :stac-ext:`Electro-Optical Extension <eo>`. This class is generic over the type of
    STAC Object to be extended (e.g. :class:`~pystac.Item`,
    :class:`~pystac.Collection`).

    To create a concrete instance of :class:`EOExtension`, use the
    :meth:`EOExtension.ext` method. For example:

    .. code-block:: python

       >>> item: pystac.Item = ...
       >>> view_ext = ViewExtension.ext(item)
    """

    def apply(
        self, bands: Optional[List[Band]] = None, cloud_cover: Optional[float] = None
    ) -> None:
        """Applies label extension properties to the extended :class:`~pystac.Item` or
        :class:`~pystac.Collection`.

        Args:
            bands : A list of available bands where each item is a :class:`~Band`
                object. If given, requires at least one band.
            cloud_cover : The estimate of cloud cover as a percentage
                (0-100) of the entire scene. If not available the field should not
                be provided.
        """
        self.bands = bands
        self.cloud_cover = cloud_cover

    @property
    def bands(self) -> Optional[List[Band]]:
        """Gets or sets a list of available bands where each item is a :class:`~Band`
        object (or ``None`` if no bands have been set). If not available the field
        should not be provided.
        """
        return self._get_bands()

    @bands.setter
    def bands(self, v: Optional[List[Band]]) -> None:
        self._set_property(
            BANDS_PROP, map_opt(lambda bands: [b.to_dict() for b in bands], v)
        )

    def _get_bands(self) -> Optional[List[Band]]:
        return map_opt(
            lambda bands: [Band(b) for b in bands],
            self._get_property(BANDS_PROP, List[Dict[str, Any]]),
        )

    @property
    def cloud_cover(self) -> Optional[float]:
        """Get or sets the estimate of cloud cover as a percentage
        (0-100) of the entire scene. If not available the field should not be provided.

        Returns:
            float or None
        """
        return self._get_property(CLOUD_COVER_PROP, float)

    @cloud_cover.setter
    def cloud_cover(self, v: Optional[float]) -> None:
        self._set_property(CLOUD_COVER_PROP, v)

    @classmethod
    def get_schema_uri(cls) -> str:
        return SCHEMA_URI

    @staticmethod
    def ext(obj: T) -> "EOExtension[T]":
        """Extends the given STAC Object with properties from the :stac-ext:`Electro-Optical
        Extension <eo>`.

        This extension can be applied to instances of :class:`~pystac.Item` or
        :class:`~pystac.Asset`.

        Raises:

            pystac.ExtensionTypeError : If an invalid object type is passed.
        """
        if isinstance(obj, pystac.Item):
            return cast(EOExtension[T], ItemEOExtension(obj))
        elif isinstance(obj, pystac.Asset):
            return cast(EOExtension[T], AssetEOExtension(obj))
        else:
            raise pystac.ExtensionTypeError(
                f"EO extension does not apply to type {type(obj)}"
            )

    @staticmethod
    def summaries(obj: pystac.Collection) -> "SummariesEOExtension":
        """Returns the extended summaries object for the given collection."""
        return SummariesEOExtension(obj)


class ItemEOExtension(EOExtension[pystac.Item]):
    """A concrete implementation of :class:`EOExtension` on an :class:`~pystac.Item`
    that extends the properties of the Item to include properties defined in the
    :stac-ext:`Electro-Optical Extension <eo>`.

    This class should generally not be instantiated directly. Instead, call
    :meth:`EOExtension.ext` on an :class:`~pystac.Item` to extend it.
    """

    item: pystac.Item
    """The :class:`~pystac.Item` being extended."""

    properties: Dict[str, Any]
    """The :class:`~pystac.Item` properties, including extension properties."""

    def __init__(self, item: pystac.Item):
        self.item = item
        self.properties = item.properties

    def _get_bands(self) -> Optional[List[Band]]:
        """Get or sets a list of :class:`~pystac.Band` objects that represent
        the available bands.
        """
        bands = self._get_property(BANDS_PROP, List[Dict[str, Any]])

        # get assets with eo:bands even if not in item
        if bands is None:
            asset_bands: List[Dict[str, Any]] = []
            for _, value in self.item.get_assets().items():
                if BANDS_PROP in value.properties:
                    asset_bands.extend(
                        cast(List[Dict[str, Any]], value.properties.get(BANDS_PROP))
                    )
            if any(asset_bands):
                bands = asset_bands

        if bands is not None:
            return [Band(b) for b in bands]
        return None

    def __repr__(self) -> str:
        return "<ItemEOExtension Item id={}>".format(self.item.id)


class AssetEOExtension(EOExtension[pystac.Asset]):
    """A concrete implementation of :class:`EOExtension` on an :class:`~pystac.Asset`
    that extends the Asset fields to include properties defined in the
    :stac-ext:`Electro-Optical Extension <eo>`.

    This class should generally not be instantiated directly. Instead, call
    :meth:`EOExtension.ext` on an :class:`~pystac.Asset` to extend it.
    """

    asset_href: str
    """The ``href`` value of the :class:`~pystac.Asset` being extended."""

    properties: Dict[str, Any]
    """The :class:`~pystac.Asset` fields, including extension properties."""

    additional_read_properties: Optional[Iterable[Dict[str, Any]]] = None
    """If present, this will be a list containing 1 dictionary representing the
    properties of the owning :class:`~pystac.Item`."""

    def __init__(self, asset: pystac.Asset):
        self.asset_href = asset.href
        self.properties = asset.properties
        if asset.owner and isinstance(asset.owner, pystac.Item):
            self.additional_read_properties = [asset.owner.properties]

    def __repr__(self) -> str:
        return "<AssetEOExtension Asset href={}>".format(self.asset_href)


class SummariesEOExtension(SummariesExtension):
    """A concrete implementation of :class:`~SummariesExtension` that extends
    the ``summaries`` field of a :class:`~pystac.Collection` to include properties
    defined in the :stac-ext:`Electro-Optical Extension <eo>`.
    """

    @property
    def bands(self) -> Optional[List[Band]]:
        """Get or sets the summary of :attr:`EOExtension.bands` values
        for this Collection.
        """

        return map_opt(
            lambda bands: [Band(b) for b in bands],
            self.summaries.get_list(BANDS_PROP),
        )

    @bands.setter
    def bands(self, v: Optional[List[Band]]) -> None:
        self._set_summary(BANDS_PROP, map_opt(lambda x: [b.to_dict() for b in x], v))

    @property
    def cloud_cover(self) -> Optional[RangeSummary[float]]:
<<<<<<< HEAD
        """Get or sets the summary of :attr:`EOExtension.cloud_cover` values
        for this Collection.
        """
        return self.summaries.get_range(CLOUD_COVER_PROP, float)
=======
        """Get or sets the range of cloud cover from the summary."""
        return self.summaries.get_range(CLOUD_COVER_PROP)
>>>>>>> c62f0fb6

    @cloud_cover.setter
    def cloud_cover(self, v: Optional[RangeSummary[float]]) -> None:
        self._set_summary(CLOUD_COVER_PROP, v)


class EOExtensionHooks(ExtensionHooks):
    schema_uri: str = SCHEMA_URI
    prev_extension_ids: Set[str] = set(["eo"])
    stac_object_types: Set[pystac.STACObjectType] = set([pystac.STACObjectType.ITEM])

    def migrate(
        self, obj: Dict[str, Any], version: STACVersionID, info: STACJSONDescription
    ) -> None:
        if version < "0.5":
            if "eo:crs" in obj["properties"]:
                # Try to pull out the EPSG code.
                # Otherwise, just leave it alone.
                wkt = obj["properties"]["eo:crs"]
                matches = list(re.finditer(r'AUTHORITY\[[^\]]*\"(\d+)"\]', wkt))
                if len(matches) > 0:
                    epsg_code = matches[-1].group(1)
                    obj["properties"].pop("eo:crs")
                    obj["properties"]["eo:epsg"] = int(epsg_code)

        if version < "0.6":
            # Change eo:bands from a dict to a list. eo:bands on an asset
            # is an index instead of a dict key. eo:bands is in properties.
            bands_dict = obj["eo:bands"]
            keys_to_indices: Dict[str, int] = {}
            bands: List[Dict[str, Any]] = []
            for i, (k, band) in enumerate(bands_dict.items()):
                keys_to_indices[k] = i
                bands.append(band)

            obj.pop("eo:bands")
            obj["properties"]["eo:bands"] = bands
            for k, asset in obj["assets"].items():
                if "eo:bands" in asset:
                    asset_band_indices: List[int] = []
                    for bk in asset["eo:bands"]:
                        asset_band_indices.append(keys_to_indices[bk])
                    asset["eo:bands"] = sorted(asset_band_indices)

        if version < "0.9":
            # Some eo fields became common_metadata
            if (
                "eo:platform" in obj["properties"]
                and "platform" not in obj["properties"]
            ):
                obj["properties"]["platform"] = obj["properties"]["eo:platform"]
                del obj["properties"]["eo:platform"]

            if (
                "eo:instrument" in obj["properties"]
                and "instruments" not in obj["properties"]
            ):
                obj["properties"]["instruments"] = [obj["properties"]["eo:instrument"]]
                del obj["properties"]["eo:instrument"]

            if (
                "eo:constellation" in obj["properties"]
                and "constellation" not in obj["properties"]
            ):
                obj["properties"]["constellation"] = obj["properties"][
                    "eo:constellation"
                ]
                del obj["properties"]["eo:constellation"]

            # Some eo fields became view extension fields
            eo_to_view_fields = [
                "off_nadir",
                "azimuth",
                "incidence_angle",
                "sun_azimuth",
                "sun_elevation",
            ]

            for field in eo_to_view_fields:
                if "eo:{}".format(field) in obj["properties"]:
                    if "stac_extensions" not in obj:
                        obj["stac_extensions"] = []
                    if view.SCHEMA_URI not in obj["stac_extensions"]:
                        obj["stac_extensions"].append(view.SCHEMA_URI)
                    if not "view:{}".format(field) in obj["properties"]:
                        obj["properties"]["view:{}".format(field)] = obj["properties"][
                            "eo:{}".format(field)
                        ]
                        del obj["properties"]["eo:{}".format(field)]

        if version < "1.0.0-beta.1" and info.object_type == pystac.STACObjectType.ITEM:
            # gsd moved from eo to common metadata
            if "eo:gsd" in obj["properties"]:
                obj["properties"]["gsd"] = obj["properties"]["eo:gsd"]
                del obj["properties"]["eo:gsd"]

            # The way bands were declared in assets changed.
            # In 1.0.0-beta.1 they are inlined into assets as
            # opposed to having indices back into a property-level array.
            if "eo:bands" in obj["properties"]:
                bands = obj["properties"]["eo:bands"]
                for asset in obj["assets"].values():
                    if "eo:bands" in asset:
                        new_bands: List[Dict[str, Any]] = []
                        for band_index in asset["eo:bands"]:
                            new_bands.append(bands[band_index])
                        asset["eo:bands"] = new_bands

        super().migrate(obj, version, info)


EO_EXTENSION_HOOKS: ExtensionHooks = EOExtensionHooks()<|MERGE_RESOLUTION|>--- conflicted
+++ resolved
@@ -470,15 +470,10 @@
 
     @property
     def cloud_cover(self) -> Optional[RangeSummary[float]]:
-<<<<<<< HEAD
         """Get or sets the summary of :attr:`EOExtension.cloud_cover` values
         for this Collection.
         """
-        return self.summaries.get_range(CLOUD_COVER_PROP, float)
-=======
-        """Get or sets the range of cloud cover from the summary."""
         return self.summaries.get_range(CLOUD_COVER_PROP)
->>>>>>> c62f0fb6
 
     @cloud_cover.setter
     def cloud_cover(self, v: Optional[RangeSummary[float]]) -> None:
