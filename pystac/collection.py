--- conflicted
+++ resolved
@@ -421,88 +421,6 @@
         )
 
 
-<<<<<<< HEAD
-=======
-class RangeSummary(Generic[T]):
-    def __init__(self, minimum: T, maximum: T):
-        self.minimum = minimum
-        self.maximum = maximum
-
-    def to_dict(self) -> Dict[str, Any]:
-        return {"minimum": self.minimum, "maximum": self.maximum}
-
-    @classmethod
-    def from_dict(cls, d: Dict[str, Any]) -> "RangeSummary[T]":
-        minimum: T = get_required(d.get("minimum"), "RangeSummary", "minimum")
-        maximum: T = get_required(d.get("maximum"), "RangeSummary", "maximum")
-        return cls(minimum=minimum, maximum=maximum)
-
-
-class Summaries:
-    def __init__(self, summaries: Dict[str, Any]) -> None:
-        self._summaries = summaries
-
-        self.lists: Dict[str, List[Any]] = {}
-        self.ranges: Dict[str, RangeSummary[Any]] = {}
-        self.schemas: Dict[str, Dict[str, Any]] = {}
-        self.other: Dict[str, Any] = {}
-
-        for prop_key, summary in summaries.items():
-            self.add(prop_key, summary)
-
-    def get_list(self, prop: str, typ: Type[T]) -> Optional[List[T]]:
-        return self.lists.get(prop)
-
-    def get_range(self, prop: str, typ: Type[T]) -> Optional[RangeSummary[T]]:
-        return self.ranges.get(prop)
-
-    def get_schema(self, prop: str) -> Optional[Dict[str, Any]]:
-        return self.schemas.get(prop)
-
-    def add(
-        self,
-        prop_key: str,
-        summary: Union[List[Any], RangeSummary[Any], Dict[str, Any]],
-    ) -> None:
-        if isinstance(summary, list):
-            self.lists[prop_key] = summary
-        elif isinstance(summary, dict):
-            if "minimum" in summary:
-                self.ranges[prop_key] = RangeSummary[Any].from_dict(
-                    cast(Dict[str, Any], summary)
-                )
-            else:
-                self.schemas[prop_key] = summary
-        elif isinstance(summary, RangeSummary):
-            self.ranges[prop_key] = summary
-        else:
-            self.other[prop_key] = summary
-
-    def remove(self, prop_key: str) -> None:
-        self.lists.pop(prop_key, None)
-        self.ranges.pop(prop_key, None)
-        self.schemas.pop(prop_key, None)
-        self.other.pop(prop_key, None)
-
-    def is_empty(self) -> bool:
-        return not (
-            any(self.lists) or any(self.ranges) or any(self.schemas) or any(self.other)
-        )
-
-    def to_dict(self) -> Dict[str, Any]:
-        return {
-            **self.lists,
-            **{k: v.to_dict() for k, v in self.ranges.items()},
-            **self.schemas,
-            **self.other,
-        }
-
-    @classmethod
-    def empty(cls) -> "Summaries":
-        return Summaries({})
-
-
->>>>>>> e90f8095
 class Collection(Catalog):
     """A Collection extends the Catalog spec with additional metadata that helps
     enable discovery.
