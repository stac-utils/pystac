import posixpath
import unittest
from collections.abc import Callable
from datetime import datetime, timedelta

import pytest

import pystac
from pystac.collection import Collection
from pystac.layout import (
    APILayoutStrategy,
    AsIsLayoutStrategy,
    BestPracticesLayoutStrategy,
    CustomLayoutStrategy,
    LayoutTemplate,
    TemplateLayoutStrategy,
)
from tests.utils import (
    ARBITRARY_BBOX,
    ARBITRARY_GEOM,
    TestCases,
    path_includes_drive_letter,
)


class LayoutTemplateTest(unittest.TestCase):
    def test_templates_item_datetime(self) -> None:
        year = 2020
        month = 11
        day = 3
        date = "2020-11-03"
        dt = datetime(year, month, day, 18, 30)

        template = LayoutTemplate("${year}/${month}/${day}/${date}/item.json")

        item = pystac.Item(
            "test",
            geometry=ARBITRARY_GEOM,
            bbox=ARBITRARY_BBOX,
            datetime=dt,
            properties={},
        )

        parts = template.get_template_values(item)

        self.assertEqual(set(parts), {"year", "month", "day", "date"})

        self.assertEqual(parts["year"], year)
        self.assertEqual(parts["month"], month)
        self.assertEqual(parts["day"], day)
        self.assertEqual(parts["date"], date)

        path = template.substitute(item)
        self.assertEqual(path, "2020/11/3/2020-11-03/item.json")

    def test_templates_item_start_datetime(self) -> None:
        year = 2020
        month = 11
        day = 3
        date = "2020-11-03"
        dt = datetime(year, month, day, 18, 30)

        template = LayoutTemplate("${year}/${month}/${day}/${date}/item.json")

        item = pystac.Item(
            "test",
            geometry=ARBITRARY_GEOM,
            bbox=ARBITRARY_BBOX,
            datetime=None,
            properties={
                "start_datetime": dt.isoformat(),
                "end_datetime": (dt + timedelta(days=1)).isoformat(),
            },
        )

        parts = template.get_template_values(item)

        self.assertEqual(set(parts), {"year", "month", "day", "date"})

        self.assertEqual(parts["year"], year)
        self.assertEqual(parts["month"], month)
        self.assertEqual(parts["day"], day)
        self.assertEqual(parts["date"], date)

        path = template.substitute(item)
        self.assertEqual(path, "2020/11/3/2020-11-03/item.json")

    def test_templates_item_collection(self) -> None:
        template = LayoutTemplate("${collection}/item.json")

        collection = TestCases.case_4().get_child("acc")
        assert collection is not None
        item = next(collection.get_items())
        assert item.collection_id is not None

        parts = template.get_template_values(item)
        self.assertEqual(len(parts), 1)
        self.assertIn("collection", parts)
        self.assertEqual(parts["collection"], item.collection_id)

        path = template.substitute(item)
        self.assertEqual(path, f"{item.collection_id}/item.json")

    def test_throws_for_no_collection(self) -> None:
        template = LayoutTemplate("${collection}/item.json")

        collection = TestCases.case_4().get_child("acc")
        assert collection is not None
        item = next(collection.get_items())
        item.set_collection(None)
        assert item.collection_id is None

        with self.assertRaises(pystac.TemplateError):
            template.get_template_values(item)

    def test_nested_properties(self) -> None:
        dt = datetime(2020, 11, 3, 18, 30)

        template = LayoutTemplate("${test.prop}/${ext:extra.test.prop}/item.json")

        item = pystac.Item(
            "test",
            geometry=ARBITRARY_GEOM,
            bbox=ARBITRARY_BBOX,
            datetime=dt,
            properties={"test": {"prop": 4326}},
            extra_fields={"ext:extra": {"test": {"prop": 3857}}},
        )

        parts = template.get_template_values(item)

        self.assertEqual(set(parts), {"test.prop", "ext:extra.test.prop"})

        self.assertEqual(parts["test.prop"], 4326)
        self.assertEqual(parts["ext:extra.test.prop"], 3857)

        path = template.substitute(item)

        self.assertEqual(path, "4326/3857/item.json")

    def test_substitute_with_colon_properties(self) -> None:
        dt = datetime(2020, 11, 3, 18, 30)

        template = LayoutTemplate("${ext:prop}/item.json")

        item = pystac.Item(
            "test",
            geometry=ARBITRARY_GEOM,
            bbox=ARBITRARY_BBOX,
            datetime=dt,
            properties={"ext:prop": 1},
        )

        path = template.substitute(item)

        self.assertEqual(path, "1/item.json")

    def test_defaults(self) -> None:
        template = LayoutTemplate(
            "${doesnotexist}/collection.json", defaults={"doesnotexist": "yes"}
        )

        catalog = TestCases.case_4().get_child("acc")
        assert catalog is not None
        catalog.extra_fields = {"one": "two"}
        path = template.substitute(catalog)

        self.assertEqual(path, "yes/collection.json")

    def test_docstring_examples(self) -> None:
        item = pystac.Item.from_file(
            TestCases.get_path(
                "data-files/examples/1.0.0-beta.2/item-spec/"
                "examples/landsat8-sample.json"
            )
        )
        item.common_metadata.license = "CC-BY-3.0"
        # Uses the year, month and day of the item
        template1 = LayoutTemplate("${year}/${month}/${day}")
        path1 = template1.substitute(item)
        self.assertEqual(path1, "2014/6/2")

        # Uses a custom extension properties found on in the item properties.
        template2 = LayoutTemplate("${landsat:path}/${landsat:row}")
        path2 = template2.substitute(item)
        self.assertEqual(path2, "107/18")

        # Uses the collection ID and a common metadata property for an item.
        template3 = LayoutTemplate("${collection}/${common_metadata.license}")
        path3 = template3.substitute(item)
        self.assertEqual(path3, "landsat-8-l1/CC-BY-3.0")


class CustomLayoutStrategyTest(unittest.TestCase):
    def get_custom_catalog_func(self) -> Callable[[pystac.Catalog, str, bool], str]:
        def fn(cat: pystac.Catalog, parent_dir: str, is_root: bool) -> str:
            return posixpath.join(parent_dir, f"cat/{is_root}/{cat.id}.json")

        return fn

    def get_custom_collection_func(
        self,
    ) -> Callable[[pystac.Collection, str, bool], str]:
        def fn(col: pystac.Collection, parent_dir: str, is_root: bool) -> str:
            return posixpath.join(parent_dir, f"col/{is_root}/{col.id}.json")

        return fn

    def get_custom_item_func(self) -> Callable[[pystac.Item, str], str]:
        def fn(item: pystac.Item, parent_dir: str) -> str:
            return posixpath.join(parent_dir, f"item/{item.id}.json")

        return fn

    def test_produces_layout_for_catalog(self) -> None:
        strategy = CustomLayoutStrategy(catalog_func=self.get_custom_catalog_func())
        cat = pystac.Catalog(id="test", description="test desc")
        href = strategy.get_href(cat, parent_dir="http://example.com", is_root=True)
        self.assertEqual(href, "http://example.com/cat/True/test.json")

    def test_produces_fallback_layout_for_catalog(self) -> None:
        fallback = BestPracticesLayoutStrategy()
        strategy = CustomLayoutStrategy(
            collection_func=self.get_custom_collection_func(),
            item_func=self.get_custom_item_func(),
            fallback_strategy=fallback,
        )
        cat = pystac.Catalog(id="test", description="test desc")
        href = strategy.get_href(cat, parent_dir="http://example.com")
        expected = fallback.get_href(cat, parent_dir="http://example.com")
        self.assertEqual(href, expected)

    def test_produces_layout_for_collection(self) -> None:
        strategy = CustomLayoutStrategy(
            collection_func=self.get_custom_collection_func()
        )
        collection = TestCases.case_8()
        href = strategy.get_href(collection, parent_dir="http://example.com")
        self.assertEqual(href, f"http://example.com/col/False/{collection.id}.json")

    def test_produces_fallback_layout_for_collection(self) -> None:
        fallback = BestPracticesLayoutStrategy()
        strategy = CustomLayoutStrategy(
            catalog_func=self.get_custom_catalog_func(),
            item_func=self.get_custom_item_func(),
            fallback_strategy=fallback,
        )
        collection = TestCases.case_8()
        href = strategy.get_href(collection, parent_dir="http://example.com")
        expected = fallback.get_href(collection, parent_dir="http://example.com")
        self.assertEqual(href, expected)

    def test_produces_layout_for_item(self) -> None:
        strategy = CustomLayoutStrategy(item_func=self.get_custom_item_func())
        collection = TestCases.case_8()
        item = next(collection.get_items(recursive=True))
        href = strategy.get_href(item, parent_dir="http://example.com")
        self.assertEqual(href, f"http://example.com/item/{item.id}.json")

    def test_produces_fallback_layout_for_item(self) -> None:
        fallback = BestPracticesLayoutStrategy()
        strategy = CustomLayoutStrategy(
            catalog_func=self.get_custom_catalog_func(),
            collection_func=self.get_custom_collection_func(),
            fallback_strategy=fallback,
        )
        collection = TestCases.case_8()
        item = next(collection.get_items(recursive=True))
        href = strategy.get_href(item, parent_dir="http://example.com")
        expected = fallback.get_href(item, parent_dir="http://example.com")
        self.assertEqual(href, expected)


class TemplateLayoutStrategyTest(unittest.TestCase):
    TEST_CATALOG_TEMPLATE = "cat/${id}/${description}"
    TEST_COLLECTION_TEMPLATE = "col/${id}/${license}"
    TEST_ITEM_TEMPLATE = "item/${collection}/${id}.json"

    def _get_collection(self) -> Collection:
        result = TestCases.case_4().get_child("acc")
        assert isinstance(result, Collection)
        return result

    def test_produces_layout_for_catalog(self) -> None:
        strategy = TemplateLayoutStrategy(catalog_template=self.TEST_CATALOG_TEMPLATE)
        cat = pystac.Catalog(id="test", description="test-desc")
        href = strategy.get_href(cat, parent_dir="http://example.com")
        self.assertEqual(href, "http://example.com/cat/test/test-desc/catalog.json")

    def test_produces_layout_for_catalog_with_filename(self) -> None:
        template = "cat/${id}/${description}/${id}.json"
        strategy = TemplateLayoutStrategy(catalog_template=template)
        cat = pystac.Catalog(id="test", description="test-desc")
        href = strategy.get_href(cat, parent_dir="http://example.com")
        self.assertEqual(href, "http://example.com/cat/test/test-desc/test.json")

    def test_produces_fallback_layout_for_catalog(self) -> None:
        fallback = BestPracticesLayoutStrategy()
        strategy = TemplateLayoutStrategy(
            collection_template=self.TEST_COLLECTION_TEMPLATE,
            item_template=self.TEST_ITEM_TEMPLATE,
            fallback_strategy=fallback,
        )
        cat = pystac.Catalog(id="test", description="test desc")
        href = strategy.get_href(cat, parent_dir="http://example.com")
        expected = fallback.get_href(cat, parent_dir="http://example.com")
        self.assertEqual(href, expected)

    def test_produces_layout_for_collection(self) -> None:
        strategy = TemplateLayoutStrategy(
            collection_template=self.TEST_COLLECTION_TEMPLATE
        )
        collection = self._get_collection()
        href = strategy.get_href(collection, parent_dir="http://example.com")
        self.assertEqual(
            href,
            "http://example.com/col/{}/{}/collection.json".format(
                collection.id, collection.license
            ),
        )

    def test_produces_layout_for_collection_with_filename(self) -> None:
        template = "col/${id}/${license}/col.json"
        strategy = TemplateLayoutStrategy(collection_template=template)
        collection = self._get_collection()
        href = strategy.get_href(collection, parent_dir="http://example.com")
        self.assertEqual(
            href,
            "http://example.com/col/{}/{}/col.json".format(
                collection.id, collection.license
            ),
        )

    def test_produces_fallback_layout_for_collection(self) -> None:
        fallback = BestPracticesLayoutStrategy()
        strategy = TemplateLayoutStrategy(
            catalog_template=self.TEST_CATALOG_TEMPLATE,
            item_template=self.TEST_ITEM_TEMPLATE,
            fallback_strategy=fallback,
        )
        collection = self._get_collection()
        href = strategy.get_href(collection, parent_dir="http://example.com")
        expected = fallback.get_href(collection, parent_dir="http://example.com")
        self.assertEqual(href, expected)

    def test_produces_layout_for_item(self) -> None:
        strategy = TemplateLayoutStrategy(item_template=self.TEST_ITEM_TEMPLATE)
        collection = self._get_collection()
        item = next(collection.get_items())
        href = strategy.get_href(item, parent_dir="http://example.com")
        self.assertEqual(
            href,
            f"http://example.com/item/{item.collection_id}/{item.id}.json",
        )

    def test_produces_layout_for_item_without_filename(self) -> None:
        template = "item/${collection}"
        strategy = TemplateLayoutStrategy(item_template=template)
        collection = self._get_collection()
        item = next(collection.get_items())
        href = strategy.get_href(item, parent_dir="http://example.com")
        self.assertEqual(
            href,
            f"http://example.com/item/{item.collection_id}/{item.id}.json",
        )

    def test_produces_fallback_layout_for_item(self) -> None:
        fallback = BestPracticesLayoutStrategy()
        strategy = TemplateLayoutStrategy(
            catalog_template=self.TEST_CATALOG_TEMPLATE,
            collection_template=self.TEST_COLLECTION_TEMPLATE,
            fallback_strategy=fallback,
        )
        collection = self._get_collection()
        item = next(collection.get_items())
        href = strategy.get_href(item, parent_dir="http://example.com")
        expected = fallback.get_href(item, parent_dir="http://example.com")
        self.assertEqual(href, expected)


class BestPracticesLayoutStrategyTest(unittest.TestCase):
    def setUp(self) -> None:
        self.strategy = BestPracticesLayoutStrategy()

    def test_produces_layout_for_root_catalog(self) -> None:
        cat = pystac.Catalog(id="test", description="test desc")
        href = self.strategy.get_href(
            cat, parent_dir="http://example.com", is_root=True
        )
        self.assertEqual(href, "http://example.com/catalog.json")

    def test_produces_layout_for_child_catalog(self) -> None:
        cat = pystac.Catalog(id="test", description="test desc")
        href = self.strategy.get_href(cat, parent_dir="http://example.com")
        self.assertEqual(href, "http://example.com/test/catalog.json")

    def test_produces_layout_for_root_collection(self) -> None:
        collection = TestCases.case_8()
        href = self.strategy.get_href(
            collection, parent_dir="http://example.com", is_root=True
        )
        self.assertEqual(href, "http://example.com/collection.json")

    def test_produces_layout_for_child_collection(self) -> None:
        collection = TestCases.case_8()
        href = self.strategy.get_href(collection, parent_dir="http://example.com")
        self.assertEqual(href, f"http://example.com/{collection.id}/collection.json")

    def test_produces_layout_for_item(self) -> None:
        collection = TestCases.case_8()
        item = next(collection.get_items(recursive=True))
        href = self.strategy.get_href(item, parent_dir="http://example.com")
        expected = f"http://example.com/{item.id}/{item.id}.json"
        self.assertEqual(href, expected)


class AsIsLayoutStrategyTest(unittest.TestCase):
    def setUp(self) -> None:
        self.strategy = AsIsLayoutStrategy()
        self.expected_local_href = (
            "/an/href" if not path_includes_drive_letter() else "D:/an/href"
        )

    def test_catalog(self) -> None:
        cat = pystac.Catalog(id="test", description="test desc")
        with self.assertRaises(ValueError):
            self.strategy.get_href(cat, parent_dir="http://example.com", is_root=True)
        cat.set_self_href("/an/href")
        href = self.strategy.get_href(
            cat, parent_dir="https://example.com", is_root=True
        )
<<<<<<< HEAD
        self.assertEqual(href, "file:///an/href")
=======
        self.assertEqual(href, self.expected_local_href)
>>>>>>> ab747beb

    def test_collection(self) -> None:
        collection = TestCases.case_8()
        collection.set_self_href(None)
        with self.assertRaises(ValueError):
            self.strategy.get_href(
                collection, parent_dir="http://example.com", is_root=True
            )
        collection.set_self_href("/an/href")
        href = self.strategy.get_href(
            collection, parent_dir="https://example.com", is_root=True
        )
<<<<<<< HEAD
        self.assertEqual(href, "file:///an/href")
=======
        self.assertEqual(href, self.expected_local_href)
>>>>>>> ab747beb

    def test_item(self) -> None:
        collection = TestCases.case_8()
        item = next(collection.get_items(recursive=True))
        item.set_self_href(None)
        with self.assertRaises(ValueError):
            self.strategy.get_href(item, parent_dir="http://example.com")
        item.set_self_href("/an/href")
        href = self.strategy.get_href(item, parent_dir="http://example.com")
<<<<<<< HEAD
        self.assertEqual(href, "file:///an/href")
=======
        self.assertEqual(href, self.expected_local_href)
>>>>>>> ab747beb


class APILayoutStrategyTest(unittest.TestCase):
    def setUp(self) -> None:
        self.strategy = APILayoutStrategy()

    def test_produces_layout_for_root_catalog(self) -> None:
        cat = pystac.Catalog(id="test", description="test desc")
        href = self.strategy.get_href(
            cat, parent_dir="http://example.com", is_root=True
        )
        self.assertEqual(href, "http://example.com")

    def test_produces_layout_for_root_catalog_str(self) -> None:
        cat = pystac.Catalog(id="test", description="test desc")
        href = self.strategy.get_catalog_href(
            cat.id, parent_dir="http://example.com", is_root=True
        )
        self.assertEqual(href, "http://example.com")

    def test_produces_layout_for_child_catalog(self) -> None:
        cat = pystac.Catalog(id="test", description="test desc")
        href = self.strategy.get_href(cat, parent_dir="http://example.com")
        self.assertEqual(href, "http://example.com/test")

    def test_produces_layout_for_child_catalog_str(self) -> None:
        cat = pystac.Catalog(id="test", description="test desc")
        href = self.strategy.get_catalog_href(
            cat.id, parent_dir="http://example.com", is_root=False
        )
        self.assertEqual(href, "http://example.com/test")

    def test_cannot_produce_layout_for_root_collection(self) -> None:
        collection = TestCases.case_8()
        with pytest.raises(ValueError):
            self.strategy.get_href(
                collection, parent_dir="http://example.com", is_root=True
            )

    def test_produces_layout_for_child_collection(self) -> None:
        collection = TestCases.case_8()
        href = self.strategy.get_href(collection, parent_dir="http://example.com")
        self.assertEqual(href, f"http://example.com/collections/{collection.id}")

    def test_produces_layout_for_child_collection_str(self) -> None:
        collection = TestCases.case_8()
        href = self.strategy.get_collection_href(
            collection.id, parent_dir="http://example.com", is_root=False
        )
        self.assertEqual(href, f"http://example.com/collections/{collection.id}")

    def test_produces_layout_for_item(self) -> None:
        collection = TestCases.case_8()
        col_href = self.strategy.get_href(collection, parent_dir="http://example.com")
        item = next(collection.get_items(recursive=True))
        href = self.strategy.get_href(item, parent_dir=col_href)
        expected = f"http://example.com/collections/{collection.id}/items/{item.id}"
        self.assertEqual(href, expected)

    def test_produces_layout_for_item_str(self) -> None:
        collection = TestCases.case_8()
        col_href = self.strategy.get_href(collection, parent_dir="http://example.com")
        item = next(collection.get_items(recursive=True))
        href = self.strategy.get_item_href(item.id, parent_dir=col_href)
        expected = f"http://example.com/collections/{collection.id}/items/{item.id}"
        self.assertEqual(href, expected)

    def test_produces_normalized_layout(self) -> None:
        cat = pystac.Catalog(id="test_catalog", description="Test Catalog")
        col = pystac.Collection(
            id="test_collection",
            description="Test Collection",
            extent=pystac.Extent(
                spatial=pystac.SpatialExtent([[-180.0, -90.0, 180.0, 90.0]]),
                temporal=pystac.TemporalExtent(
                    [[datetime(2023, 1, 1), datetime(2023, 12, 31)]]
                ),
            ),
        )
        item = pystac.Item(
            id="test_item",
            geometry={
                "type": "Polygon",
                "coordinates": [
                    [
                        [180.0, -90.0],
                        [180.0, 90.0],
                        [-180.0, 90.0],
                        [-180.0, -90.0],
                        [180.0, -90.0],
                    ]
                ],
            },
            bbox=[-180, -90, 180, 90],
            datetime=datetime(2023, 1, 1),
            properties={},
            assets={
                "data": pystac.Asset(
                    href="http://example.com/assets/data.tif",
                    roles=["data"],
                    title="DATA",
                )
            },
        )
        cat.add_child(col)
        col.add_item(item)
        cat.normalize_hrefs("http://example.com", strategy=self.strategy)

        assert cat.self_href == "http://example.com"
        assert col.self_href == "http://example.com/collections/test_collection"
        assert (
            item.self_href
            == "http://example.com/collections/test_collection/items/test_item"
        )

    def test_produces_layout_for_search(self) -> None:
        href = self.strategy.get_search_href(parent_dir="http://example.com")
        self.assertEqual(href, "http://example.com/search")

    def test_produces_layout_for_conformance(self) -> None:
        href = self.strategy.get_conformance_href(parent_dir="http://example.com")
        self.assertEqual(href, "http://example.com/conformance")

    def test_produces_layout_for_service_description(self) -> None:
        href = self.strategy.get_service_desc_href(parent_dir="http://example.com")
        self.assertEqual(href, "http://example.com/api")

    def test_produces_layout_for_service_doc(self) -> None:
        href = self.strategy.get_service_doc_href(parent_dir="http://example.com")
        self.assertEqual(href, "http://example.com/api.html")<|MERGE_RESOLUTION|>--- conflicted
+++ resolved
@@ -418,7 +418,9 @@
     def setUp(self) -> None:
         self.strategy = AsIsLayoutStrategy()
         self.expected_local_href = (
-            "/an/href" if not path_includes_drive_letter() else "D:/an/href"
+            "file:///an/href"
+            if not path_includes_drive_letter()
+            else "file://D:/an/href"
         )
 
     def test_catalog(self) -> None:
@@ -429,11 +431,8 @@
         href = self.strategy.get_href(
             cat, parent_dir="https://example.com", is_root=True
         )
-<<<<<<< HEAD
-        self.assertEqual(href, "file:///an/href")
-=======
+
         self.assertEqual(href, self.expected_local_href)
->>>>>>> ab747beb
 
     def test_collection(self) -> None:
         collection = TestCases.case_8()
@@ -446,11 +445,8 @@
         href = self.strategy.get_href(
             collection, parent_dir="https://example.com", is_root=True
         )
-<<<<<<< HEAD
-        self.assertEqual(href, "file:///an/href")
-=======
+
         self.assertEqual(href, self.expected_local_href)
->>>>>>> ab747beb
 
     def test_item(self) -> None:
         collection = TestCases.case_8()
@@ -460,11 +456,8 @@
             self.strategy.get_href(item, parent_dir="http://example.com")
         item.set_self_href("/an/href")
         href = self.strategy.get_href(item, parent_dir="http://example.com")
-<<<<<<< HEAD
-        self.assertEqual(href, "file:///an/href")
-=======
+
         self.assertEqual(href, self.expected_local_href)
->>>>>>> ab747beb
 
 
 class APILayoutStrategyTest(unittest.TestCase):
