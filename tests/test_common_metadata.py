--- conflicted
+++ resolved
@@ -541,19 +541,14 @@
             analytic.to_dict()["updated"], utils.datetime_to_str(set_value)
         )
 
-<<<<<<< HEAD
     def test_keywords(self) -> None:
-=======
-    def test_roles(self) -> None:
->>>>>>> 778725d7
-        item = self.item.clone()
-        cm = item.common_metadata
-        analytic = item.assets["analytic"]
-        analytic_cm = CommonMetadata(analytic)
-        thumbnail = item.assets["thumbnail"]
-        thumbnail_cm = CommonMetadata(thumbnail)
-
-<<<<<<< HEAD
+        item = self.item.clone()
+        cm = item.common_metadata
+        analytic = item.assets["analytic"]
+        analytic_cm = CommonMetadata(analytic)
+        thumbnail = item.assets["thumbnail"]
+        thumbnail_cm = CommonMetadata(thumbnail)
+        
         item_value = cm.keywords
         a2_known_value = ["keyword_a"]
 
@@ -567,7 +562,15 @@
 
         self.assertEqual(analytic_cm.keywords, set_value)
         self.assertEqual(analytic.to_dict()["keywords"], set_value)
-=======
+    
+    def test_roles(self) -> None:
+        item = self.item.clone()
+        cm = item.common_metadata
+        analytic = item.assets["analytic"]
+        analytic_cm = CommonMetadata(analytic)
+        thumbnail = item.assets["thumbnail"]
+        thumbnail_cm = CommonMetadata(thumbnail)
+
         item_value = cm.roles
         a2_known_value = ["a_role"]
 
@@ -580,5 +583,4 @@
         analytic_cm.roles = set_value
 
         self.assertEqual(analytic_cm.roles, set_value)
-        self.assertEqual(analytic.to_dict()["roles"], set_value)
->>>>>>> 778725d7
+        self.assertEqual(analytic.to_dict()["roles"], set_value)