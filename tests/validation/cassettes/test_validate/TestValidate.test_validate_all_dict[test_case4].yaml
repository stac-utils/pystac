interactions:
- request:
    body: null
    headers:
      Connection:
      - close
      Host:
      - stac-extensions.github.io
      User-Agent:
      - Python-urllib/3.11
    method: GET
    uri: https://stac-extensions.github.io/eo/v1.1.0/schema.json
  response:
    body:
      string: "{\n  \"$schema\": \"http://json-schema.org/draft-07/schema#\",\n  \"$id\":
        \"https://stac-extensions.github.io/eo/v1.1.0/schema.json#\",\n  \"title\":
        \"EO Extension\",\n  \"description\": \"STAC EO Extension for STAC Items.\",\n
        \ \"oneOf\": [\n    {\n      \"$comment\": \"This is the schema for STAC Items.\",\n
        \     \"allOf\": [\n        {\n          \"type\": \"object\",\n          \"required\":
        [\n            \"type\",\n            \"properties\",\n            \"assets\"\n
        \         ],\n          \"properties\": {\n            \"type\": {\n              \"const\":
        \"Feature\"\n            },\n            \"properties\": {\n              \"$ref\":
        \"#/definitions/fields\"\n            },\n            \"assets\": {\n              \"type\":
        \"object\",\n              \"additionalProperties\": {\n                \"$ref\":
        \"#/definitions/fields\"\n              }\n            }\n          },\n          \"$comment\":
        \"The if-then-else below checks whether the eo:bands is given in assets or
        not. If yes, allows eo:bands in properties (else), otherwise, disallows eo:bands
        in properties (then).\",\n          \"if\": {\n            \"required\": [\n
        \             \"assets\"\n            ],\n            \"properties\": {\n
        \             \"assets\": {\n                \"type\": \"object\",\n                \"additionalProperties\":
        {\n                  \"properties\": {\n                    \"eo:bands\":
        false\n                  }\n                }\n              }\n            }\n
        \         },\n          \"then\": {\n            \"properties\": {\n              \"properties\":
        {\n                \"properties\": {\n                  \"eo:bands\": false\n
        \               }\n              }\n            }\n          },\n          \"else\":
        {\n            \"properties\": {\n              \"properties\": {\n                \"properties\":
        {\n                  \"eo:bands\": {\n                    \"$ref\": \"#/definitions/bands\"\n
        \                 }\n                }\n              }\n            }\n          }\n
        \       },\n        {\n          \"$ref\": \"#/definitions/stac_extensions\"\n
        \       }\n      ]\n    },\n    {\n      \"$comment\": \"This is the schema
        for STAC Collections.\",\n      \"allOf\": [\n        {\n          \"type\":
        \"object\",\n          \"required\": [\n            \"type\"\n          ],\n
        \         \"properties\": {\n            \"type\": {\n              \"const\":
        \"Collection\"\n            },\n            \"assets\": {\n              \"type\":
        \"object\",\n              \"additionalProperties\": {\n                \"$ref\":
        \"#/definitions/fields\"\n              }\n            },\n            \"item_assets\":
        {\n              \"type\": \"object\",\n              \"additionalProperties\":
        {\n                \"$ref\": \"#/definitions/fields\"\n              }\n            }\n
        \         }\n        },\n        {\n          \"$ref\": \"#/definitions/stac_extensions\"\n
        \       }\n      ]\n    }\n  ],\n  \"definitions\": {\n    \"stac_extensions\":
        {\n      \"type\": \"object\",\n      \"required\": [\n        \"stac_extensions\"\n
        \     ],\n      \"properties\": {\n        \"stac_extensions\": {\n          \"type\":
        \"array\",\n          \"contains\": {\n            \"const\": \"https://stac-extensions.github.io/eo/v1.1.0/schema.json\"\n
        \         }\n        }\n      }\n    },\n    \"fields\": {\n      \"type\":
        \"object\",\n      \"properties\": {\n        \"eo:cloud_cover\": {\n          \"title\":
        \"Cloud Cover\",\n          \"type\": \"number\",\n          \"minimum\":
        0,\n          \"maximum\": 100\n        },\n        \"eo:snow_cover\": {\n
        \         \"title\": \"Snow and Ice Cover\",\n          \"type\": \"number\",\n
        \         \"minimum\": 0,\n          \"maximum\": 100\n        },\n        \"eo:bands\":
        {\n          \"$ref\": \"#/definitions/bands\"\n        }\n      },\n      \"patternProperties\":
        {\n        \"^(?!eo:)\": {}\n      },\n      \"additionalProperties\": false\n
        \   },\n    \"bands\": {\n      \"title\": \"Bands\",\n      \"type\": \"array\",\n
        \     \"minItems\": 1,\n      \"items\": {\n        \"title\": \"Band\",\n
        \       \"type\": \"object\",\n        \"minProperties\": 1,\n        \"properties\":
        {\n          \"name\": {\n            \"title\": \"Name of the band\",\n            \"type\":
        \"string\"\n          },\n          \"common_name\": {\n            \"title\":
        \"Common Name of the band\",\n            \"type\": \"string\",\n            \"enum\":
        [\n              \"coastal\",\n              \"blue\",\n              \"green\",\n
        \             \"red\",\n              \"rededge\",\n              \"yellow\",\n
        \             \"pan\",\n              \"nir\",\n              \"nir08\",\n
        \             \"nir09\",\n              \"cirrus\",\n              \"swir16\",\n
        \             \"swir22\",\n              \"lwir\",\n              \"lwir11\",\n
        \             \"lwir12\"\n            ]\n          },\n          \"description\":
        {\n            \"title\": \"Description of the band\",\n            \"type\":
        \"string\",\n            \"minLength\": 1\n          },\n          \"center_wavelength\":
        {\n            \"title\": \"Center Wavelength\",\n            \"type\": \"number\",\n
        \           \"minimumExclusive\": 0\n          },\n          \"full_width_half_max\":
        {\n            \"title\": \"Full Width Half Max (FWHM)\",\n            \"type\":
        \"number\",\n            \"minimumExclusive\": 0\n          },\n          \"solar_illumination\":
        {\n            \"title\": \"Solar Illumination\",\n            \"type\": \"number\",\n
        \           \"minimum\": 0\n          }\n        }\n      }\n    }\n  }\n}\n"
    headers:
      Accept-Ranges:
      - bytes
      Access-Control-Allow-Origin:
      - '*'
      Age:
<<<<<<< HEAD
      - '209'
=======
      - '102'
>>>>>>> 24e16e4c
      Cache-Control:
      - max-age=600
      Connection:
      - close
      Content-Length:
      - '5052'
      Content-Type:
      - application/json; charset=utf-8
      Date:
<<<<<<< HEAD
      - Mon, 04 Dec 2023 21:05:44 GMT
=======
      - Thu, 28 Mar 2024 20:15:24 GMT
>>>>>>> 24e16e4c
      ETag:
      - '"63e664c8-13bc"'
      Last-Modified:
      - Fri, 10 Feb 2023 15:37:44 GMT
      Server:
      - GitHub.com
      Strict-Transport-Security:
      - max-age=31556952
      Vary:
      - Accept-Encoding
      Via:
      - 1.1 varnish
      X-Cache:
      - HIT
      X-Cache-Hits:
      - '2'
      X-Fastly-Request-ID:
<<<<<<< HEAD
      - 4556c4864cbd375c9a7aad8ac7b713dbc2983d99
      X-GitHub-Request-Id:
      - 9056:9330:14EA61:1BB210:656E3E57
      X-Served-By:
      - cache-ewr18133-EWR
      X-Timer:
      - S1701723945.818048,VS0,VE1
      expires:
      - Mon, 04 Dec 2023 21:12:15 GMT
=======
      - e6df36fd686a6ac51b21939d533e7c922d46e59a
      X-GitHub-Request-Id:
      - 5B26:3FB5:EBCC97:12D0123:6605CF76
      X-Served-By:
      - cache-ewr18142-EWR
      X-Timer:
      - S1711656924.444215,VS0,VE1
      expires:
      - Thu, 28 Mar 2024 20:23:42 GMT
      permissions-policy:
      - interest-cohort=()
      x-proxy-cache:
      - MISS
    status:
      code: 200
      message: OK
- request:
    body: null
    headers:
      Connection:
      - close
      Host:
      - stac-extensions.github.io
      User-Agent:
      - Python-urllib/3.11
    method: GET
    uri: https://stac-extensions.github.io/projection/v1.0.0/schema.json
  response:
    body:
      string: "{\n  \"$schema\": \"http://json-schema.org/draft-07/schema#\",\n  \"$id\":
        \"https://stac-extensions.github.io/projection/v1.0.0/schema.json\",\n  \"title\":
        \"Projection Extension\",\n  \"description\": \"STAC Projection Extension
        for STAC Items.\",\n  \"oneOf\": [\n    {\n      \"$comment\": \"This is the
        schema for STAC Items.\",\n      \"allOf\": [\n        {\n          \"type\":
        \"object\",\n          \"required\": [\n            \"type\",\n            \"properties\",\n
        \           \"assets\"\n          ],\n          \"properties\": {\n            \"type\":
        {\n              \"const\": \"Feature\"\n            },\n            \"properties\":
        {\n              \"allOf\": [\n                {\n                  \"$comment\":
        \"Require fields here for item properties.\",\n                  \"required\":
        [\n                    \"proj:epsg\"\n                  ]\n                },\n
        \               {\n                  \"$ref\": \"#/definitions/fields\"\n
        \               }\n              ]\n            },\n            \"assets\":
        {\n              \"type\": \"object\",\n              \"additionalProperties\":
        {\n                \"$ref\": \"#/definitions/fields\"\n              }\n            }\n
        \         }\n        },\n        {\n          \"$ref\": \"#/definitions/stac_extensions\"\n
        \       }\n      ]\n    },\n    {\n      \"$comment\": \"This is the schema
        for STAC Collections.\",\n      \"allOf\": [\n        {\n          \"type\":
        \"object\",\n          \"required\": [\n            \"type\"\n          ],\n
        \         \"properties\": {\n            \"type\": {\n              \"const\":
        \"Collection\"\n            },\n            \"assets\": {\n              \"type\":
        \"object\",\n              \"additionalProperties\": {\n                \"$ref\":
        \"#/definitions/fields\"\n              }\n            },\n            \"item_assets\":
        {\n              \"type\": \"object\",\n              \"additionalProperties\":
        {\n                \"$ref\": \"#/definitions/fields\"\n              }\n            }\n
        \         }\n        },\n        {\n          \"$ref\": \"#/definitions/stac_extensions\"\n
        \       }\n      ]\n    }\n  ],\n  \"definitions\": {\n    \"stac_extensions\":
        {\n      \"type\": \"object\",\n      \"required\": [\n        \"stac_extensions\"\n
        \     ],\n      \"properties\": {\n        \"stac_extensions\": {\n          \"type\":
        \"array\",\n          \"contains\": {\n            \"const\": \"https://stac-extensions.github.io/projection/v1.0.0/schema.json\"\n
        \         }\n        }\n      }\n    },\n    \"fields\": {\n      \"$comment\":
        \"Add your new fields here. Don't require them here, do that above in the
        item schema.\",\n      \"type\": \"object\",\n      \"properties\": {\n        \"proj:epsg\":{\n
        \         \"title\":\"EPSG code\",\n          \"type\":[\n            \"integer\",\n
        \           \"null\"\n          ]\n        },\n        \"proj:wkt2\":{\n          \"title\":\"Coordinate
        Reference System in WKT2 format\",\n          \"type\":[\n            \"string\",\n
        \           \"null\"\n          ]\n        },\n        \"proj:projjson\":
        {\n          \"title\":\"Coordinate Reference System in PROJJSON format\",\n
        \         \"oneOf\": [\n            {\n              \"$ref\": \"https://proj.org/schemas/v0.2/projjson.schema.json\"\n
        \           },\n            {\n              \"type\": \"null\"\n            }\n
        \         ]\n        },\n        \"proj:geometry\":{\n          \"$ref\":
        \"https://geojson.org/schema/Geometry.json\"\n        },\n        \"proj:bbox\":{\n
        \         \"title\":\"Extent\",\n          \"type\":\"array\",\n          \"oneOf\":
        [\n            {\n              \"minItems\":4,\n              \"maxItems\":4\n
        \           },\n            {\n              \"minItems\":6,\n              \"maxItems\":6\n
        \           }\n          ],\n          \"items\":{\n            \"type\":\"number\"\n
        \         }\n        },\n        \"proj:centroid\":{\n          \"title\":\"Centroid\",\n
        \         \"type\":\"object\",\n          \"required\": [\n            \"lat\",\n
        \           \"lon\"\n          ],\n          \"properties\": {\n            \"lat\":
        {\n              \"type\": \"number\",\n              \"minimum\": -90,\n
        \             \"maximum\": 90\n            },\n            \"lon\": {\n              \"type\":
        \"number\",\n              \"minimum\": -180,\n              \"maximum\":
        180\n            }\n          }\n        },\n        \"proj:shape\":{\n          \"title\":\"Shape\",\n
        \         \"type\":\"array\",\n          \"minItems\":2,\n          \"maxItems\":2,\n
        \         \"items\":{\n            \"type\":\"integer\"\n          }\n        },\n
        \       \"proj:transform\":{\n          \"title\":\"Transform\",\n          \"type\":\"array\",\n
        \         \"oneOf\": [\n            {\n              \"minItems\":6,\n              \"maxItems\":6\n
        \           },\n            {\n              \"minItems\":9,\n              \"maxItems\":9\n
        \           }\n          ],\n          \"items\":{\n            \"type\":\"number\"\n
        \         }\n        }\n      },\n      \"patternProperties\": {\n        \"^(?!proj:)\":
        {}\n      },\n      \"additionalProperties\": false\n    }\n  }\n}"
    headers:
      Accept-Ranges:
      - bytes
      Access-Control-Allow-Origin:
      - '*'
      Age:
      - '9'
      Cache-Control:
      - max-age=600
      Connection:
      - close
      Content-Length:
      - '4646'
      Content-Type:
      - application/json; charset=utf-8
      Date:
      - Thu, 28 Mar 2024 20:15:24 GMT
      ETag:
      - '"63e6651b-1226"'
      Last-Modified:
      - Fri, 10 Feb 2023 15:39:07 GMT
      Server:
      - GitHub.com
      Strict-Transport-Security:
      - max-age=31556952
      Vary:
      - Accept-Encoding
      Via:
      - 1.1 varnish
      X-Cache:
      - HIT
      X-Cache-Hits:
      - '1'
      X-Fastly-Request-ID:
      - d52be3ac9841ce7096a041cae368e7974fbd030a
      X-GitHub-Request-Id:
      - 616C:397D62:1AB8A52:1E8C8CA:6605CFD3
      X-Served-By:
      - cache-ewr18121-EWR
      X-Timer:
      - S1711656925.543965,VS0,VE1
      expires:
      - Thu, 28 Mar 2024 20:25:15 GMT
>>>>>>> 24e16e4c
      permissions-policy:
      - interest-cohort=()
      x-proxy-cache:
      - MISS
    status:
      code: 200
      message: OK
- request:
    body: null
    headers:
      Connection:
      - close
      Host:
      - stac-extensions.github.io
      User-Agent:
      - Python-urllib/3.11
    method: GET
    uri: https://stac-extensions.github.io/view/v1.0.0/schema.json
  response:
    body:
      string: "{\n  \"$schema\": \"http://json-schema.org/draft-07/schema#\",\n  \"$id\":
        \"https://stac-extensions.github.io/view/v1.0.0/schema.json#\",\n  \"title\":
        \"View Geometry Extension\",\n  \"description\": \"STAC View Geometry Extension
        for STAC Items and STAC Collections.\",\n  \"oneOf\": [\n    {\n      \"$comment\":
        \"This is the schema for STAC Items.\",\n      \"allOf\": [\n        {\n          \"type\":
        \"object\",\n          \"required\": [\n            \"type\",\n            \"properties\",\n
        \           \"assets\"\n          ],\n          \"properties\": {\n            \"type\":
        {\n              \"const\": \"Feature\"\n            },\n            \"properties\":
        {\n              \"allOf\": [\n                {\n                  \"anyOf\":
        [\n                    {\"required\": [\"view:off_nadir\"]},\n                    {\"required\":
        [\"view:incidence_angle\"]},\n                    {\"required\": [\"view:azimuth\"]},\n
        \                   {\"required\": [\"view:sun_azimuth\"]},\n                    {\"required\":
        [\"view:sun_elevation\"]}\n                  ]\n                },\n                {\n
        \                 \"$ref\": \"#/definitions/fields\"\n                }\n
        \             ]\n            },\n            \"assets\": {\n              \"type\":
        \"object\",\n              \"additionalProperties\": {\n                \"$ref\":
        \"#/definitions/fields\"\n              }\n            }\n          }\n        },\n
        \       {\n          \"$ref\": \"#/definitions/stac_extensions\"\n        }\n
        \     ]\n    },\n    {\n      \"$comment\": \"This is the schema for STAC
        Collections.\",\n      \"allOf\": [\n        {\n          \"type\": \"object\",\n
        \         \"required\": [\n            \"type\"\n          ],\n          \"properties\":
        {\n            \"type\": {\n              \"const\": \"Collection\"\n            },\n
        \           \"assets\": {\n              \"type\": \"object\",\n              \"additionalProperties\":
        {\n                \"$ref\": \"#/definitions/fields\"\n              }\n            },\n
        \           \"item_assets\": {\n              \"type\": \"object\",\n              \"additionalProperties\":
        {\n                \"$ref\": \"#/definitions/fields\"\n              }\n            }\n
        \         }\n        },\n        {\n          \"$ref\": \"#/definitions/stac_extensions\"\n
        \       }\n      ]\n    }\n  ],\n  \"definitions\": {\n    \"stac_extensions\":
        {\n      \"type\": \"object\",\n      \"required\": [\n        \"stac_extensions\"\n
        \     ],\n      \"properties\": {\n        \"stac_extensions\": {\n          \"type\":
        \"array\",\n          \"contains\": {\n            \"contains\": {\n              \"const\":
        \"https://stac-extensions.github.io/view/v1.0.0/schema.json\"\n            }\n
        \         }\n        }\n      }\n    },\n    \"fields\": {\n      \"$comment\":
        \"Add your new fields here. Don't require them here, do that above in the
        item schema.\",\n      \"type\": \"object\",\n      \"properties\": {\n        \"view:off_nadir\":
        {\n          \"title\": \"Off Nadir\",\n          \"type\": \"number\",\n
        \         \"minimum\": 0,\n          \"maximum\": 90\n        },\n        \"view:incidence_angle\":
        {\n          \"title\": \"Center incidence angle\",\n          \"type\": \"number\",\n
        \         \"minimum\": 0,\n          \"maximum\": 90\n        },\n        \"view:azimuth\":
        {\n          \"title\": \"Azimuth angle\",\n          \"type\": \"number\",\n
        \         \"minimum\": 0,\n          \"maximum\": 360\n        },\n        \"view:sun_azimuth\":
        {\n          \"title\": \"Sun Azimuth\",\n          \"type\": \"number\",\n
        \         \"minimum\": 0,\n          \"maximum\": 360\n        },\n        \"view:sun_elevation\":
        {\n          \"title\": \"Sun Elevation\",\n          \"type\": \"number\",\n
        \         \"minimum\": -90,\n          \"maximum\": 90\n        }\n      },\n
        \     \"patternProperties\": {\n        \"^(?!view:)\": {}\n      },\n      \"additionalProperties\":
        false\n    }\n  }\n}"
    headers:
      Accept-Ranges:
      - bytes
      Access-Control-Allow-Origin:
      - '*'
      Age:
<<<<<<< HEAD
      - '209'
=======
      - '102'
>>>>>>> 24e16e4c
      Cache-Control:
      - max-age=600
      Connection:
      - close
      Content-Length:
      - '3583'
      Content-Type:
      - application/json; charset=utf-8
      Date:
<<<<<<< HEAD
      - Mon, 04 Dec 2023 21:05:44 GMT
=======
      - Thu, 28 Mar 2024 20:15:24 GMT
>>>>>>> 24e16e4c
      ETag:
      - '"60635220-dff"'
      Last-Modified:
      - Tue, 30 Mar 2021 16:30:24 GMT
      Server:
      - GitHub.com
      Strict-Transport-Security:
      - max-age=31556952
      Vary:
      - Accept-Encoding
      Via:
      - 1.1 varnish
      X-Cache:
      - HIT
      X-Cache-Hits:
      - '1'
      X-Fastly-Request-ID:
<<<<<<< HEAD
      - 07652837dbcc9ee67f7d02c5f1cc1313891c74fa
      X-GitHub-Request-Id:
      - B7DA:2332:22138:2FC33:656DF08B
      X-Served-By:
      - cache-ewr18153-EWR
      X-Timer:
      - S1701723945.901111,VS0,VE2
      expires:
      - Mon, 04 Dec 2023 15:40:19 GMT
=======
      - 0c0534e11dd3d0022983b803c192bd3b15e30e01
      X-GitHub-Request-Id:
      - 2772:14C61:6E9024:8F3B81:6605BE0D
      X-Served-By:
      - cache-ewr18164-EWR
      X-Timer:
      - S1711656925.620323,VS0,VE2
      expires:
      - Thu, 28 Mar 2024 19:09:25 GMT
>>>>>>> 24e16e4c
      permissions-policy:
      - interest-cohort=()
      x-proxy-cache:
      - MISS
    status:
      code: 200
      message: OK
- request:
    body: null
    headers:
      Connection:
      - close
      Host:
      - raw.githubusercontent.com
      User-Agent:
      - Python-urllib/3.11
    method: GET
    uri: https://raw.githubusercontent.com/radiantearth/stac-spec/v0.8.1/catalog-spec/json-schema/catalog.json
  response:
    body:
      string: "{\n  \"$schema\": \"http://json-schema.org/draft-07/schema#\",\n  \"$id\":
        \"catalog.json#\",\n  \"title\": \"STAC Catalog Specification\",\n  \"description\":
        \"This object represents Catalogs in a SpatioTemporal Asset Catalog.\",\n
        \ \"allOf\": [\n    {\n      \"$ref\": \"#/definitions/catalog\"\n    }\n
        \ ],\n  \"definitions\": {\n    \"catalog\": {\n      \"title\": \"Catalog\",\n
        \     \"type\": \"object\",\n      \"required\": [\n        \"stac_version\",\n
        \       \"id\",\n        \"description\",\n        \"links\"\n      ],\n      \"properties\":
        {\n        \"stac_version\": {\n          \"title\": \"STAC version\",\n          \"type\":
        \"string\",\n          \"const\": \"0.8.1\"\n        },\n        \"stac_extensions\":
        {\n          \"title\": \"STAC extensions\",\n          \"type\": \"array\",\n
        \         \"uniqueItems\": true,\n          \"items\": {\n            \"type\":
        \"string\"\n          }\n        },\n        \"id\": {\n          \"title\":
        \"Identifier\",\n          \"type\": \"string\"\n        },\n        \"title\":
        {\n          \"title\": \"Title\",\n          \"type\": \"string\"\n        },\n
        \       \"description\": {\n          \"title\": \"Description\",\n          \"type\":
        \"string\"\n        },\n        \"links\": {\n          \"title\": \"Links\",\n
        \         \"type\": \"array\",\n          \"items\": {\n            \"$ref\":
        \"#/definitions/link\"\n          }\n        },\n        \"summaries\": {\n
        \         \"$ref\": \"#/definitions/summaries\"\n        }\n      }\n    },\n
        \   \"summaries\": {\n      \"type\": \"object\",\n      \"additionalProperties\":
        {\n        \"oneOf\": [\n          {\n            \"title\": \"Stats\",\n
        \           \"type\": \"object\",\n            \"required\": [\n              \"min\",\n
        \             \"max\"\n            ],\n            \"properties\": {\n              \"min\":
        {\n                \"title\": \"Minimum value\",\n                \"type\":
        [\"number\", \"string\"]\n              },\n              \"max\": {\n                \"title\":
        \"Maximum value\",\n                \"type\": [\"number\", \"string\"]\n              }\n
        \           }\n          },\n          {\n            \"title\": \"Set of
        values\",\n            \"type\": \"array\",\n            \"minItems\": 1,\n
        \           \"items\": {\n              \"description\": \"Any data type could
        occur.\"\n            }\n          }\n        ]\n      }\n    },\n    \"link\":
        {\n      \"type\": \"object\",\n      \"required\": [\n        \"rel\",\n
        \       \"href\"\n      ],\n      \"properties\": {\n        \"href\": {\n
        \         \"title\": \"Link reference\",\n          \"type\": \"string\"\n
        \       },\n        \"rel\": {\n          \"title\": \"Link relation type\",\n
        \         \"type\": \"string\"\n        },\n        \"type\": {\n          \"title\":
        \"Link type\",\n          \"type\": \"string\"\n        },\n        \"title\":
        {\n          \"title\": \"Link title\",\n          \"type\": \"string\"\n
        \       }\n      }\n    }\n  }\n}\n"
    headers:
      Accept-Ranges:
      - bytes
      Access-Control-Allow-Origin:
      - '*'
      Cache-Control:
      - max-age=300
      Connection:
      - close
      Content-Length:
      - '2638'
      Content-Security-Policy:
      - default-src 'none'; style-src 'unsafe-inline'; sandbox
      Content-Type:
      - text/plain; charset=utf-8
      Cross-Origin-Resource-Policy:
      - cross-origin
      Date:
<<<<<<< HEAD
      - Mon, 04 Dec 2023 21:05:45 GMT
      ETag:
      - '"3b514933a3747f038125935624a13df108e30fe1cb8f9660a7f54ac6d4765ce9"'
      Expires:
      - Mon, 04 Dec 2023 21:10:45 GMT
      Source-Age:
      - '0'
=======
      - Thu, 28 Mar 2024 20:15:24 GMT
      ETag:
      - '"3b514933a3747f038125935624a13df108e30fe1cb8f9660a7f54ac6d4765ce9"'
      Expires:
      - Thu, 28 Mar 2024 20:20:24 GMT
      Source-Age:
      - '66'
>>>>>>> 24e16e4c
      Strict-Transport-Security:
      - max-age=31536000
      Vary:
      - Authorization,Accept-Encoding,Origin
      Via:
      - 1.1 varnish
      X-Cache:
      - MISS
      X-Cache-Hits:
<<<<<<< HEAD
      - '0'
      X-Content-Type-Options:
      - nosniff
      X-Fastly-Request-ID:
      - 67c16d92c059b9444b0c5f2f39fceb107d4c64ac
      X-Frame-Options:
      - deny
      X-GitHub-Request-Id:
      - 39DE:24B5:EDD2E:118CE8:656E3F1C
      X-Served-By:
      - cache-ewr18146-EWR
      X-Timer:
      - S1701723945.995442,VS0,VE125
=======
      - '2'
      X-Content-Type-Options:
      - nosniff
      X-Fastly-Request-ID:
      - 2dabb8ea1c1ea1434ed5034eff4b5378c9b9cff0
      X-Frame-Options:
      - deny
      X-GitHub-Request-Id:
      - 248A:74CA:6B4141:7F522D:6605CF9A
      X-Served-By:
      - cache-ewr18152-EWR
      X-Timer:
      - S1711656925.695818,VS0,VE0
>>>>>>> 24e16e4c
      X-XSS-Protection:
      - 1; mode=block
    status:
      code: 200
      message: OK
- request:
    body: null
    headers:
      Connection:
      - close
      Host:
      - raw.githubusercontent.com
      User-Agent:
      - Python-urllib/3.11
    method: GET
    uri: https://raw.githubusercontent.com/radiantearth/stac-spec/v0.8.1/collection-spec/json-schema/collection.json
  response:
    body:
      string: "{\n  \"$schema\": \"http://json-schema.org/draft-07/schema#\",\n  \"$id\":
        \"collection.json#\",\n  \"title\": \"STAC Collection Specification\",\n  \"description\":
        \"This object represents Collections in a SpatioTemporal Asset Catalog.\",\n
        \ \"allOf\": [\n    {\n      \"$ref\": \"../../catalog-spec/json-schema/catalog.json\"\n
        \   },\n    {\n      \"$ref\": \"#/definitions/collection\"\n    }\n  ],\n
        \ \"definitions\": {\n    \"collection\": {\n      \"title\": \"STAC Collection\",\n
        \     \"description\": \"These are the fields specific to a STAC Collection.
        All other fields are inherited from STAC Catalog.\",\n      \"type\": \"object\",\n
        \     \"required\": [\n        \"license\",\n        \"extent\"\n      ],\n
        \     \"properties\": {\n        \"stac_extensions\": {\n          \"title\":
        \"STAC extensions\",\n          \"type\": \"array\",\n          \"uniqueItems\":
        true,\n          \"items\": {\n            \"anyOf\": [\n              {\n
        \               \"title\": \"Reference to a JSON Schema\",\n                \"type\":
        \"string\",\n                \"format\": \"uri\"\n              },\n              {\n
        \               \"title\": \"Reference to a core extension\",\n                \"type\":
        \"string\",\n                \"enum\": [\n                  \"asset\",\n                  \"checksum\",\n
        \                 \"scientific\"\n                ]\n              }\n            ]\n
        \         }\n        },\n        \"keywords\": {\n          \"title\": \"Keywords\",\n
        \         \"type\": \"array\",\n          \"items\": {\n            \"type\":
        \"string\"\n          }\n        },\n        \"version\": {\n          \"title\":
        \"Collection Version\",\n          \"type\": \"string\"\n        },\n        \"license\":
        {\n          \"title\": \"Collection License Name\",\n          \"type\":
        \"string\"\n        },\n        \"providers\": {\n          \"type\": \"array\",\n
        \         \"items\": {\n            \"properties\": {\n              \"name\":
        {\n                \"title\": \"Organization name\",\n                \"type\":
        \"string\"\n              },\n              \"description\": {\n                \"title\":
        \"Provider description\",\n                \"type\": \"string\"\n              },\n
        \             \"roles\": {\n                \"title\": \"Organization roles\",\n
        \               \"type\": \"array\",\n                \"items\": {\n                  \"type\":
        \"string\",\n                  \"enum\": [\n                    \"producer\",\n
        \                   \"licensor\",\n                    \"processor\",\n                    \"host\"\n
        \                 ]\n                }\n              },\n              \"url\":
        {\n                \"title\": \"Homepage\",\n                \"type\": \"string\",\n
        \               \"format\": \"url\"\n              }\n            }\n          }\n
        \       },\n        \"extent\": {\n          \"title\": \"Extents\",\n          \"type\":
        \"object\",\n          \"required\": [\n            \"spatial\",\n            \"temporal\"\n
        \         ],\n          \"properties\": {\n            \"spatial\": {\n              \"title\":
        \"Spatial extent object\",\n              \"type\": \"object\",\n              \"required\":
        [\n                \"bbox\"\n              ],\n              \"properties\":
        {\n                \"bbox\": {\n                  \"title\": \"Spatial extents\",\n
        \                 \"type\": \"array\",\n                  \"minItems\": 1,\n
        \                 \"items\": {\n                    \"title\": \"Spatial extent\",\n
        \                   \"type\": \"array\",\n                    \"minItems\":
        4,\n                    \"maxItems\": 6,\n                    \"items\": {\n
        \                     \"type\": \"number\"\n                    }\n                  }\n
        \               }\n              }\n            },\n            \"temporal\":
        {\n              \"title\": \"Temporal extent object\",\n              \"type\":
        \"object\",\n              \"required\": [\n                \"interval\"\n
        \             ],\n              \"properties\": {\n                \"interval\":
        {\n                  \"title\": \"Temporal extents\",\n                  \"type\":
        \"array\",\n                  \"minItems\": 1,\n                  \"items\":
        {\n                    \"title\": \"Temporal extent\",\n                    \"type\":
        \"array\",\n                    \"minItems\": 2,\n                    \"maxItems\":
        2,\n                    \"items\": {\n                      \"type\": [\n
        \                       \"string\",\n                        \"null\"\n                      ],\n
        \                     \"format\": \"date-time\"\n                    }\n                  }\n
        \               }\n              }\n            }\n          }\n        },\n
        \       \"properties\": {\n          \"title\": \"Common properties\",\n          \"type\":
        \"object\"\n        }\n      }\n    }\n  }\n}"
    headers:
      Accept-Ranges:
      - bytes
      Access-Control-Allow-Origin:
      - '*'
      Cache-Control:
      - max-age=300
      Connection:
      - close
      Content-Length:
      - '4394'
      Content-Security-Policy:
      - default-src 'none'; style-src 'unsafe-inline'; sandbox
      Content-Type:
      - text/plain; charset=utf-8
      Cross-Origin-Resource-Policy:
      - cross-origin
      Date:
<<<<<<< HEAD
      - Mon, 04 Dec 2023 21:05:45 GMT
      ETag:
      - '"031974beaaaf6f0b5c6877dc97088d9e2aff3bc8962df33ff291dddded353f09"'
      Expires:
      - Mon, 04 Dec 2023 21:10:45 GMT
      Source-Age:
      - '0'
=======
      - Thu, 28 Mar 2024 20:15:24 GMT
      ETag:
      - '"031974beaaaf6f0b5c6877dc97088d9e2aff3bc8962df33ff291dddded353f09"'
      Expires:
      - Thu, 28 Mar 2024 20:20:24 GMT
      Source-Age:
      - '66'
>>>>>>> 24e16e4c
      Strict-Transport-Security:
      - max-age=31536000
      Vary:
      - Authorization,Accept-Encoding,Origin
      Via:
      - 1.1 varnish
      X-Cache:
      - MISS
      X-Cache-Hits:
      - '0'
      X-Content-Type-Options:
      - nosniff
      X-Fastly-Request-ID:
<<<<<<< HEAD
      - a021f167d4c3d4d3a0478ca9b3c353d6f0ba0c51
      X-Frame-Options:
      - deny
      X-GitHub-Request-Id:
      - 4A76:7803:E4DE2:10FFD5:656E3F29
      X-Served-By:
      - cache-ewr18149-EWR
      X-Timer:
      - S1701723945.284020,VS0,VE131
=======
      - 5a8cd237c659e3dcfa94275caab54e396939472e
      X-Frame-Options:
      - deny
      X-GitHub-Request-Id:
      - C3EC:2007:3CB141:4A2468:6605CF9A
      X-Served-By:
      - cache-ewr18150-EWR
      X-Timer:
      - S1711656925.772200,VS0,VE1
>>>>>>> 24e16e4c
      X-XSS-Protection:
      - 1; mode=block
    status:
      code: 200
      message: OK
- request:
    body: null
    headers:
      Connection:
      - close
      Host:
      - schemas.stacspec.org
      User-Agent:
      - Python-urllib/3.11
    method: GET
    uri: https://schemas.stacspec.org/v1.0.0-rc.3/item-spec/json-schema/item.json
  response:
    body:
      string: "{\n  \"$schema\": \"http://json-schema.org/draft-07/schema#\",\n  \"$id\":
        \"https://schemas.stacspec.org/v1.0.0-rc.3/item-spec/json-schema/item.json#\",\n
        \ \"title\": \"STAC Item\",\n  \"type\": \"object\",\n  \"description\": \"This
        object represents the metadata for an item in a SpatioTemporal Asset Catalog.\",\n
        \ \"allOf\": [\n    {\n      \"$ref\": \"#/definitions/core\"\n    }\n  ],\n
        \ \"definitions\": {\n    \"common_metadata\": {\n      \"allOf\": [\n        {\n
        \         \"$ref\": \"basics.json\"\n        },\n        {\n          \"$ref\":
        \"datetime.json\"\n        },\n        {\n          \"$ref\": \"instrument.json\"\n
        \       },\n        {\n          \"$ref\": \"licensing.json\"\n        },\n
        \       {\n          \"$ref\": \"provider.json\"\n        }\n      ]\n    },\n
        \   \"core\": {\n      \"allOf\": [\n        {\n          \"$ref\": \"https://geojson.org/schema/Feature.json\"\n
        \       },\n        {\n          \"oneOf\": [\n            {\n              \"type\":
        \"object\",\n              \"required\": [\n                \"geometry\",\n
        \               \"bbox\"\n              ],\n              \"properties\":
        {\n                \"geometry\": {\n                  \"$ref\": \"https://geojson.org/schema/Geometry.json\"\n
        \               },\n                \"bbox\": {\n                  \"type\":
        \"array\",\n                  \"oneOf\": [\n                    {\n                      \"minItems\":
        4,\n                      \"maxItems\": 4\n                    },\n                    {\n
        \                     \"minItems\": 6,\n                      \"maxItems\":
        6\n                    }\n                  ],\n                  \"items\":
        {\n                    \"type\": \"number\"\n                  }\n                }\n
        \             }\n            },\n            {\n              \"type\": \"object\",\n
        \             \"required\": [\n                \"geometry\"\n              ],\n
        \             \"properties\": {\n                \"geometry\": {\n                  \"type\":
        \"null\"\n                },\n                \"bbox\": {\n                  \"not\":
        {}\n                }\n              }\n            }\n          ]\n        },\n
        \       {\n          \"type\": \"object\",\n          \"required\": [\n            \"stac_version\",\n
        \           \"id\",\n            \"links\",\n            \"assets\",\n            \"properties\"\n
        \         ],\n          \"properties\": {\n            \"stac_version\": {\n
        \             \"title\": \"STAC version\",\n              \"type\": \"string\",\n
        \             \"const\": \"1.0.0-rc.3\"\n            },\n            \"stac_extensions\":
        {\n              \"title\": \"STAC extensions\",\n              \"type\":
        \"array\",\n              \"uniqueItems\": true,\n              \"items\":
        {\n                \"anyOf\": [\n                  {\n                    \"title\":
        \"Reference to a JSON Schema\",\n                    \"type\": \"string\",\n
        \                   \"format\": \"iri\"\n                  },\n                  {\n
        \                   \"title\": \"Reference to a core extension\",\n                    \"type\":
        \"string\"\n                  }\n                ]\n              }\n            },\n
        \           \"id\": {\n              \"title\": \"Provider ID\",\n              \"description\":
        \"Provider item ID\",\n              \"type\": \"string\",\n              \"minLength\":
        1\n            },\n            \"links\": {\n              \"title\": \"Item
        links\",\n              \"description\": \"Links to item relations\",\n              \"type\":
        \"array\",\n              \"items\": {\n                \"$ref\": \"#/definitions/link\"\n
        \             }\n            },\n            \"assets\": {\n              \"$ref\":
        \"#/definitions/assets\"\n            },\n            \"properties\": {\n
        \             \"allOf\": [\n                {\n                  \"$ref\":
        \"#/definitions/common_metadata\"\n                },\n                {\n
        \                 \"anyOf\": [\n                    {\n                      \"required\":
        [\n                        \"datetime\"\n                      ],\n                      \"properties\":
        {\n                        \"datetime\": {\n                          \"not\":
        {\n                            \"type\": \"null\"\n                          }\n
        \                       }\n                      }\n                    },\n
        \                   {\n                      \"required\": [\n                        \"datetime\",\n
        \                       \"start_datetime\",\n                        \"end_datetime\"\n
        \                     ]\n                    }\n                  ]\n                }\n
        \             ]\n            }\n          },\n          \"if\": {\n            \"properties\":
        {\n              \"links\": {\n                \"contains\": {\n                  \"required\":
        [\n                    \"rel\"\n                  ],\n                  \"properties\":
        {\n                    \"rel\": {\n                      \"const\": \"collection\"\n
        \                   }\n                  }\n                }\n              }\n
        \           }\n          },\n          \"then\": {\n            \"required\":
        [\n              \"collection\"\n            ],\n            \"properties\":
        {\n              \"collection\": {\n                \"title\": \"Collection
        ID\",\n                \"description\": \"The ID of the STAC Collection this
        Item references to.\",\n                \"type\": \"string\",\n                \"minLength\":
        1\n              }\n            }\n          },\n          \"else\": {\n            \"properties\":
        {\n              \"collection\": {\n                \"not\": {}\n              }\n
        \           }\n          }\n        }\n      ]\n    },\n    \"link\": {\n
        \     \"type\": \"object\",\n      \"required\": [\n        \"rel\",\n        \"href\"\n
        \     ],\n      \"properties\": {\n        \"href\": {\n          \"title\":
        \"Link reference\",\n          \"type\": \"string\",\n          \"format\":
        \"iri-reference\",\n          \"minLength\": 1\n        },\n        \"rel\":
        {\n          \"title\": \"Link relation type\",\n          \"type\": \"string\",\n
        \         \"minLength\": 1\n        },\n        \"type\": {\n          \"title\":
        \"Link type\",\n          \"type\": \"string\"\n        },\n        \"title\":
        {\n          \"title\": \"Link title\",\n          \"type\": \"string\"\n
        \       }\n      }\n    },\n    \"assets\": {\n      \"title\": \"Asset links\",\n
        \     \"description\": \"Links to assets\",\n      \"type\": \"object\",\n
        \     \"additionalProperties\": {\n        \"$ref\": \"#/definitions/asset\"\n
        \     }\n    },\n    \"asset\": {\n      \"allOf\": [\n        {\n          \"type\":
        \"object\",\n          \"required\": [\n            \"href\"\n          ],\n
        \         \"properties\": {\n            \"href\": {\n              \"title\":
        \"Asset reference\",\n              \"type\": \"string\",\n              \"format\":
        \"iri-reference\",\n              \"minLength\": 1\n            },\n            \"title\":
        {\n              \"title\": \"Asset title\",\n              \"type\": \"string\"\n
        \           },\n            \"description\": {\n              \"title\": \"Asset
        description\",\n              \"type\": \"string\"\n            },\n            \"type\":
        {\n              \"title\": \"Asset type\",\n              \"type\": \"string\"\n
        \           },\n            \"roles\": {\n              \"title\": \"Asset
        roles\",\n              \"type\": \"array\",\n              \"items\": {\n
        \               \"type\": \"string\"\n              }\n            }\n          }\n
        \       },\n        {\n          \"$ref\": \"#/definitions/common_metadata\"\n
        \       }\n      ]\n    }\n  }\n}\n"
    headers:
      Accept-Ranges:
      - bytes
      Access-Control-Allow-Origin:
      - '*'
      Age:
<<<<<<< HEAD
      - '0'
=======
      - '7'
>>>>>>> 24e16e4c
      Cache-Control:
      - max-age=600
      Connection:
      - close
      Content-Length:
      - '6970'
      Content-Type:
      - application/json; charset=utf-8
      Date:
<<<<<<< HEAD
      - Mon, 04 Dec 2023 21:05:45 GMT
      ETag:
      - '"654a6646-1b3a"'
      Last-Modified:
      - Tue, 07 Nov 2023 16:31:02 GMT
=======
      - Thu, 28 Mar 2024 20:15:24 GMT
      ETag:
      - '"65bd0237-1b3a"'
      Last-Modified:
      - Fri, 02 Feb 2024 14:54:47 GMT
>>>>>>> 24e16e4c
      Server:
      - GitHub.com
      Vary:
      - Accept-Encoding
      Via:
      - 1.1 varnish
      X-Cache:
      - MISS
      X-Cache-Hits:
      - '0'
      X-Fastly-Request-ID:
<<<<<<< HEAD
      - b5c1d8fc9c206421fef1fa694d3ec2b2b8dd7f7d
      X-GitHub-Request-Id:
      - 5F7C:383A:105682:172D0F:656E3F29
      X-Served-By:
      - cache-ewr18158-EWR
      X-Timer:
      - S1701723946.671634,VS0,VE28
      expires:
      - Mon, 04 Dec 2023 21:15:45 GMT
=======
      - 4adc29ce9a595db0e8bba4f927f48df14a5e4e3e
      X-GitHub-Request-Id:
      - 5344:EFB2:19A019B:1D70D25:6605CFD5
      X-Served-By:
      - cache-ewr18138-EWR
      X-Timer:
      - S1711656925.847886,VS0,VE2
      expires:
      - Thu, 28 Mar 2024 20:25:18 GMT
>>>>>>> 24e16e4c
      x-proxy-cache:
      - MISS
    status:
      code: 200
      message: OK
- request:
    body: null
    headers:
      Connection:
      - close
      Host:
      - schemas.stacspec.org
      User-Agent:
      - Python-urllib/3.11
    method: GET
    uri: https://schemas.stacspec.org/v1.0.0-rc.3/item-spec/json-schema/basics.json
  response:
    body:
      string: "{\n  \"$schema\": \"http://json-schema.org/draft-07/schema#\",\n  \"$id\":
        \"https://schemas.stacspec.org/v1.0.0-rc.3/item-spec/json-schema/basics.json#\",\n
        \ \"title\": \"Basic Descriptive Fields\",\n  \"type\": \"object\",\n  \"properties\":
        {\n    \"title\": {\n      \"title\": \"Item Title\",\n      \"description\":
        \"A human-readable title describing the Item.\",\n      \"type\": \"string\"\n
        \   },\n    \"description\": {\n      \"title\": \"Item Description\",\n      \"description\":
        \"Detailed multi-line description to fully explain the Item.\",\n      \"type\":
        \"string\"\n    }\n  }\n}"
    headers:
      Accept-Ranges:
      - bytes
      Access-Control-Allow-Origin:
      - '*'
      Age:
<<<<<<< HEAD
      - '0'
=======
      - '7'
>>>>>>> 24e16e4c
      Cache-Control:
      - max-age=600
      Connection:
      - close
      Content-Length:
      - '538'
      Content-Type:
      - application/json; charset=utf-8
      Date:
<<<<<<< HEAD
      - Mon, 04 Dec 2023 21:05:45 GMT
      ETag:
      - '"654a6646-21a"'
      Last-Modified:
      - Tue, 07 Nov 2023 16:31:02 GMT
=======
      - Thu, 28 Mar 2024 20:15:24 GMT
      ETag:
      - '"65bd0237-21a"'
      Last-Modified:
      - Fri, 02 Feb 2024 14:54:47 GMT
>>>>>>> 24e16e4c
      Server:
      - GitHub.com
      Vary:
      - Accept-Encoding
      Via:
      - 1.1 varnish
      X-Cache:
      - MISS
      X-Cache-Hits:
      - '0'
      X-Fastly-Request-ID:
<<<<<<< HEAD
      - 376193d20476ec47b5c1ecfb25486edccf9d130f
      X-GitHub-Request-Id:
      - DB30:80C0:14EDB5:1BD65C:656E3F29
      X-Served-By:
      - cache-ewr18145-EWR
      X-Timer:
      - S1701723946.789751,VS0,VE14
      expires:
      - Mon, 04 Dec 2023 21:15:45 GMT
=======
      - 3a296ccae1dad69a0690d0b24dd04ac91cf1ecf3
      X-GitHub-Request-Id:
      - 66A0:23BA3B:1BC78BF:1F9BD8C:6605CFD1
      X-Served-By:
      - cache-ewr18169-EWR
      X-Timer:
      - S1711656925.935514,VS0,VE1
      expires:
      - Thu, 28 Mar 2024 20:25:18 GMT
>>>>>>> 24e16e4c
      x-origin-cache:
      - HIT
      x-proxy-cache:
      - MISS
    status:
      code: 200
      message: OK
- request:
    body: null
    headers:
      Connection:
      - close
      Host:
      - schemas.stacspec.org
      User-Agent:
      - Python-urllib/3.11
    method: GET
    uri: https://schemas.stacspec.org/v1.0.0-rc.3/item-spec/json-schema/datetime.json
  response:
    body:
      string: "{\n  \"$schema\": \"http://json-schema.org/draft-07/schema#\",\n  \"$id\":
        \"https://schemas.stacspec.org/v1.0.0-rc.3/item-spec/json-schema/datetime.json#\",\n
        \ \"title\": \"Date and Time Fields\",\n  \"type\": \"object\",\n  \"dependencies\":
        {\n    \"start_datetime\": {\n      \"required\": [\n        \"end_datetime\"\n
        \     ]\n    },\n    \"end_datetime\": {\n      \"required\": [\n        \"start_datetime\"\n
        \     ]\n    }\n  },\n  \"properties\": {\n    \"datetime\": {\n      \"title\":
        \"Date and Time\",\n      \"description\": \"The searchable date/time of the
        assets, in UTC (Formatted in RFC 3339) \",\n      \"type\": [\"string\", \"null\"],\n
        \     \"format\": \"date-time\",\n      \"pattern\": \"(\\\\+00:00|Z)$\"\n
        \   },\n    \"start_datetime\": {\n      \"title\": \"Start Date and Time\",\n
        \     \"description\": \"The searchable start date/time of the assets, in
        UTC (Formatted in RFC 3339) \",\n      \"type\": \"string\",\n      \"format\":
        \"date-time\",\n      \"pattern\": \"(\\\\+00:00|Z)$\"\n    }, \n    \"end_datetime\":
        {\n      \"title\": \"End Date and Time\", \n      \"description\": \"The
        searchable end date/time of the assets, in UTC (Formatted in RFC 3339) \",
        \                 \n      \"type\": \"string\",\n      \"format\": \"date-time\",\n
        \     \"pattern\": \"(\\\\+00:00|Z)$\"\n    },\n    \"created\": {\n      \"title\":
        \"Creation Time\",\n      \"type\": \"string\",\n      \"format\": \"date-time\",\n
        \     \"pattern\": \"(\\\\+00:00|Z)$\"\n    },\n    \"updated\": {\n      \"title\":
        \"Last Update Time\",\n      \"type\": \"string\",\n      \"format\": \"date-time\",\n
        \     \"pattern\": \"(\\\\+00:00|Z)$\"\n    }\n  }\n}"
    headers:
      Accept-Ranges:
      - bytes
      Access-Control-Allow-Origin:
      - '*'
      Age:
<<<<<<< HEAD
      - '0'
=======
      - '6'
>>>>>>> 24e16e4c
      Cache-Control:
      - max-age=600
      Connection:
      - close
      Content-Length:
      - '1477'
      Content-Type:
      - application/json; charset=utf-8
      Date:
<<<<<<< HEAD
      - Mon, 04 Dec 2023 21:05:45 GMT
      ETag:
      - '"654a6646-5c5"'
      Last-Modified:
      - Tue, 07 Nov 2023 16:31:02 GMT
=======
      - Thu, 28 Mar 2024 20:15:25 GMT
      ETag:
      - '"65bd0237-5c5"'
      Last-Modified:
      - Fri, 02 Feb 2024 14:54:47 GMT
>>>>>>> 24e16e4c
      Server:
      - GitHub.com
      Vary:
      - Accept-Encoding
      Via:
      - 1.1 varnish
      X-Cache:
      - MISS
      X-Cache-Hits:
      - '0'
      X-Fastly-Request-ID:
<<<<<<< HEAD
      - 1b4e54a7bb3f1d45fbd0cd508fc36a9c390ae4ae
      X-GitHub-Request-Id:
      - DE44:544C:18B219:1F8FF8:656E3F29
      X-Served-By:
      - cache-ewr18156-EWR
      X-Timer:
      - S1701723946.884299,VS0,VE33
      expires:
      - Mon, 04 Dec 2023 21:15:45 GMT
=======
      - 2c761f2be337f928d7e8674b82936ecc05009d1e
      X-GitHub-Request-Id:
      - BBE4:2EEE1A:1A5C275:1E2F199:6605CFD6
      X-Served-By:
      - cache-ewr18134-EWR
      X-Timer:
      - S1711656925.015701,VS0,VE1
      expires:
      - Thu, 28 Mar 2024 20:25:18 GMT
>>>>>>> 24e16e4c
      x-proxy-cache:
      - MISS
    status:
      code: 200
      message: OK
- request:
    body: null
    headers:
      Connection:
      - close
      Host:
      - schemas.stacspec.org
      User-Agent:
      - Python-urllib/3.11
    method: GET
    uri: https://schemas.stacspec.org/v1.0.0-rc.3/item-spec/json-schema/instrument.json
  response:
    body:
      string: "{\n  \"$schema\": \"http://json-schema.org/draft-07/schema#\",\n  \"$id\":
        \"https://schemas.stacspec.org/v1.0.0-rc.3/item-spec/json-schema/instrument.json#\",\n
        \ \"title\": \"Instrument Fields\",\n  \"type\": \"object\",\n  \"properties\":
        {\n    \"platform\": {\n      \"title\": \"Platform\",\n      \"type\": \"string\"\n
        \   },\n    \"instruments\": {\n      \"title\": \"Instruments\",\n      \"type\":
        \"array\",\n      \"items\": {\n        \"type\": \"string\"\n      }\n    },\n
        \   \"constellation\": {\n      \"title\": \"Constellation\",\n      \"type\":
        \"string\"\n    },\n    \"mission\": {\n      \"title\": \"Mission\",\n      \"type\":
        \"string\"\n    },\n    \"gsd\": {\n      \"title\": \"Ground Sample Distance\",\n
        \     \"type\": \"number\",\n      \"exclusiveMinimum\": 0\n    }\n  }\n}"
    headers:
      Accept-Ranges:
      - bytes
      Access-Control-Allow-Origin:
      - '*'
      Age:
<<<<<<< HEAD
      - '0'
=======
      - '6'
>>>>>>> 24e16e4c
      Cache-Control:
      - max-age=600
      Connection:
      - close
      Content-Length:
      - '701'
      Content-Type:
      - application/json; charset=utf-8
      Date:
<<<<<<< HEAD
      - Mon, 04 Dec 2023 21:05:46 GMT
      ETag:
      - '"654a6646-2bd"'
      Last-Modified:
      - Tue, 07 Nov 2023 16:31:02 GMT
=======
      - Thu, 28 Mar 2024 20:15:25 GMT
      ETag:
      - '"65bd0237-2bd"'
      Last-Modified:
      - Fri, 02 Feb 2024 14:54:47 GMT
>>>>>>> 24e16e4c
      Server:
      - GitHub.com
      Vary:
      - Accept-Encoding
      Via:
      - 1.1 varnish
      X-Cache:
      - MISS
      X-Cache-Hits:
      - '0'
      X-Fastly-Request-ID:
<<<<<<< HEAD
      - 767cbdd7a4e04eb0f0927973b4a2e57b1481b526
      X-GitHub-Request-Id:
      - DEF4:6F9D:174032:1E2305:656E3F29
      X-Served-By:
      - cache-ewr18151-EWR
      X-Timer:
      - S1701723946.018197,VS0,VE15
      expires:
      - Mon, 04 Dec 2023 21:15:46 GMT
      x-origin-cache:
      - HIT
=======
      - b85058cd3721293382bb36e0fadc0d504ed1a25a
      X-GitHub-Request-Id:
      - 7FB6:26EB4F:19C05FB:1D93464:6605CFD6
      X-Served-By:
      - cache-ewr18133-EWR
      X-Timer:
      - S1711656925.096246,VS0,VE2
      expires:
      - Thu, 28 Mar 2024 20:25:18 GMT
>>>>>>> 24e16e4c
      x-proxy-cache:
      - MISS
    status:
      code: 200
      message: OK
- request:
    body: null
    headers:
      Connection:
      - close
      Host:
      - schemas.stacspec.org
      User-Agent:
      - Python-urllib/3.11
    method: GET
    uri: https://schemas.stacspec.org/v1.0.0-rc.3/item-spec/json-schema/licensing.json
  response:
    body:
      string: "{\n  \"$schema\": \"http://json-schema.org/draft-07/schema#\",\n  \"$id\":
        \"https://schemas.stacspec.org/v1.0.0-rc.3/item-spec/json-schema/licensing.json#\",\n
        \ \"title\": \"Licensing Fields\",\n  \"type\": \"object\",\n  \"properties\":
        {\n    \"license\": {\n      \"type\": \"string\",\n      \"pattern\": \"^[\\\\w\\\\-\\\\.\\\\+]+$\"\n
        \   }\n  }\n}"
    headers:
      Accept-Ranges:
      - bytes
      Access-Control-Allow-Origin:
      - '*'
      Age:
<<<<<<< HEAD
      - '0'
=======
      - '6'
>>>>>>> 24e16e4c
      Cache-Control:
      - max-age=600
      Connection:
      - close
      Content-Length:
      - '307'
      Content-Type:
      - application/json; charset=utf-8
      Date:
<<<<<<< HEAD
      - Mon, 04 Dec 2023 21:05:46 GMT
      ETag:
      - '"654a6646-133"'
      Last-Modified:
      - Tue, 07 Nov 2023 16:31:02 GMT
=======
      - Thu, 28 Mar 2024 20:15:25 GMT
      ETag:
      - '"65bd0237-133"'
      Last-Modified:
      - Fri, 02 Feb 2024 14:54:47 GMT
>>>>>>> 24e16e4c
      Server:
      - GitHub.com
      Vary:
      - Accept-Encoding
      Via:
      - 1.1 varnish
      X-Cache:
      - MISS
      X-Cache-Hits:
      - '0'
      X-Fastly-Request-ID:
<<<<<<< HEAD
      - 303d1397387588672ca563993142e606f8225e5e
      X-GitHub-Request-Id:
      - 38A0:9413:1D0627:23EE16:656E3F29
      X-Served-By:
      - cache-ewr18181-EWR
      X-Timer:
      - S1701723946.108229,VS0,VE25
      expires:
      - Mon, 04 Dec 2023 21:15:46 GMT
=======
      - e2c4004ed5992fc7cc4154e5b2f15461b0bd5c16
      X-GitHub-Request-Id:
      - 3954:9F5C8:194C687:1D1E226:6605CFD6
      X-Served-By:
      - cache-ewr18159-EWR
      X-Timer:
      - S1711656925.171875,VS0,VE2
      expires:
      - Thu, 28 Mar 2024 20:25:18 GMT
>>>>>>> 24e16e4c
      x-proxy-cache:
      - MISS
    status:
      code: 200
      message: OK
- request:
    body: null
    headers:
      Connection:
      - close
      Host:
      - schemas.stacspec.org
      User-Agent:
      - Python-urllib/3.11
    method: GET
    uri: https://schemas.stacspec.org/v1.0.0-rc.3/item-spec/json-schema/provider.json
  response:
    body:
      string: "{\n  \"$schema\": \"http://json-schema.org/draft-07/schema#\",\n  \"$id\":
        \"https://schemas.stacspec.org/v1.0.0-rc.3/item-spec/json-schema/provider.json#\",\n
        \ \"title\": \"Provider Fields\",\n  \"type\": \"object\",\n  \"properties\":
        {\n    \"providers\": {\n      \"title\": \"Providers\",\n      \"type\":
        \"array\",\n      \"items\": {\n        \"type\": \"object\",\n        \"required\":
        [\n          \"name\"\n        ],\n        \"properties\": {\n          \"name\":
        {\n            \"title\": \"Organization name\",\n            \"type\": \"string\",\n
        \           \"minLength\": 1\n          },\n          \"description\": {\n
        \           \"title\": \"Organization description\",\n            \"type\":
        \"string\"\n          },\n          \"roles\": {\n            \"title\": \"Organization
        roles\",\n            \"type\": \"array\",\n            \"items\": {\n              \"type\":
        \"string\",\n              \"enum\": [\n                \"producer\",\n                \"licensor\",\n
        \               \"processor\",\n                \"host\"\n              ]\n
        \           }\n          },\n          \"url\": {\n            \"title\":
        \"Organization homepage\",\n            \"type\": \"string\",\n            \"format\":
        \"iri\"\n          }\n        }\n      }\n    }\n  }\n}"
    headers:
      Accept-Ranges:
      - bytes
      Access-Control-Allow-Origin:
      - '*'
      Age:
<<<<<<< HEAD
      - '0'
=======
      - '6'
>>>>>>> 24e16e4c
      Cache-Control:
      - max-age=600
      Connection:
      - close
      Content-Length:
      - '1140'
      Content-Type:
      - application/json; charset=utf-8
      Date:
<<<<<<< HEAD
      - Mon, 04 Dec 2023 21:05:46 GMT
      ETag:
      - '"654a6646-474"'
      Last-Modified:
      - Tue, 07 Nov 2023 16:31:02 GMT
=======
      - Thu, 28 Mar 2024 20:15:25 GMT
      ETag:
      - '"65bd0237-474"'
      Last-Modified:
      - Fri, 02 Feb 2024 14:54:47 GMT
>>>>>>> 24e16e4c
      Server:
      - GitHub.com
      Vary:
      - Accept-Encoding
      Via:
      - 1.1 varnish
      X-Cache:
      - MISS
      X-Cache-Hits:
      - '0'
      X-Fastly-Request-ID:
<<<<<<< HEAD
      - a66e7875219657078e7b8754254e6f0f82a24b54
      X-GitHub-Request-Id:
      - C1F2:74B6:13851B:1A6001:656E3F29
      X-Served-By:
      - cache-ewr18133-EWR
      X-Timer:
      - S1701723946.256678,VS0,VE23
      expires:
      - Mon, 04 Dec 2023 21:15:46 GMT
=======
      - 7617b5f7f04eefc6b5f1dcfe3a488bdbf5e8f608
      X-GitHub-Request-Id:
      - 3084:2B8D2:1AF23B5:1EC4E00:6605CFD7
      X-Served-By:
      - cache-ewr18137-EWR
      X-Timer:
      - S1711656925.247919,VS0,VE1
      expires:
      - Thu, 28 Mar 2024 20:25:19 GMT
>>>>>>> 24e16e4c
      x-origin-cache:
      - HIT
      x-proxy-cache:
      - MISS
    status:
      code: 200
      message: OK
- request:
    body: null
    headers:
      Connection:
      - close
      Host:
      - stac-extensions.github.io
      User-Agent:
      - Python-urllib/3.11
    method: GET
    uri: https://stac-extensions.github.io/label/v1.0.1/schema.json
  response:
    body:
      string: "{\n  \"$schema\": \"http://json-schema.org/draft-07/schema#\",\n  \"$id\":
        \"https://stac-extensions.github.io/label/v1.0.1/schema.json#\",\n  \"title\":
        \"Label Extension\",\n  \"description\": \"STAC Label Extension for STAC Items
        and STAC Collections.\",\n  \"oneOf\": [\n    {\n      \"$comment\": \"This
        is the schema for STAC Items.\",\n      \"allOf\": [\n        {\n          \"type\":
        \"object\",\n          \"required\": [\n            \"type\",\n            \"properties\",\n
        \           \"links\",\n            \"assets\"\n          ],\n          \"properties\":
        {\n            \"type\": {\n              \"const\": \"Feature\"\n            },\n
        \           \"properties\": {\n              \"allOf\": [\n                {\n
        \                 \"$comment\": \"Require fields here for item properties.\",\n
        \                 \"required\": [\n                    \"label:properties\",\n
        \                   \"label:description\",\n                    \"label:type\"\n
        \                 ]\n                },\n                {\n                  \"$ref\":
        \"#/definitions/fields\"\n                }\n              ]\n            },\n
        \           \"links\": {\n              \"type\": \"array\",\n              \"items\":
        {\n                \"$ref\": \"#/definitions/link_fields\"\n              }\n
        \           },\n            \"assets\": {\n              \"type\": \"object\",\n
        \             \"additionalProperties\": {\n                \"$ref\": \"#/definitions/fields\"\n
        \             }\n            }\n          }\n        },\n        {\n          \"$ref\":
        \"#/definitions/stac_extensions\"\n        }\n      ]\n    },\n    {\n      \"$comment\":
        \"This is the schema for STAC Collections.\",\n      \"allOf\": [\n        {\n
        \         \"type\": \"object\",\n          \"required\": [\n            \"type\"\n
        \         ],\n          \"properties\": {\n            \"type\": {\n              \"const\":
        \"Collection\"\n            },\n            \"assets\": {\n              \"type\":
        \"object\",\n              \"additionalProperties\": {\n                \"$ref\":
        \"#/definitions/fields\"\n              }\n            },\n            \"item_assets\":
        {\n              \"type\": \"object\",\n              \"additionalProperties\":
        {\n                \"$ref\": \"#/definitions/fields\"\n              }\n            }\n
        \         }\n        },\n        {\n          \"$ref\": \"#/definitions/stac_extensions\"\n
        \       }\n      ]\n    }\n  ],\n  \"definitions\": {\n    \"stac_extensions\":
        {\n      \"type\": \"object\",\n      \"required\": [\n        \"stac_extensions\"\n
        \     ],\n      \"properties\": {\n        \"stac_extensions\": {\n          \"type\":
        \"array\",\n          \"contains\": {\n            \"const\": \"https://stac-extensions.github.io/label/v1.0.1/schema.json\"\n
        \         }\n        }\n      }\n    },\n    \"link_fields\": {\n      \"type\":
        \"object\",\n      \"properties\": {\n        \"label:assets\": {\n          \"type\":
        \"array\",\n          \"items\": {\n            \"type\": \"string\"\n          }\n
        \       }\n      },\n      \"patternProperties\": {\n        \"^(?!label:)\":
        {}\n      },\n      \"additionalProperties\": false\n    },\n    \"fields\":
        {\n      \"type\": \"object\",\n      \"properties\": {\n        \"label:properties\":
        {\n          \"title\": \"Property\",\n          \"oneOf\": [\n            {\n
        \             \"type\": \"array\",\n              \"minItems\": 1,\n              \"items\":
        {\n                \"type\": \"string\"\n              }\n            },\n
        \           {\n              \"type\": \"null\"\n            }\n          ]\n
        \       },\n        \"label:classes\": {\n          \"title\": \"Classes\",\n
        \         \"type\": \"array\",\n          \"items\": {\n            \"type\":
        \"object\",\n            \"required\": [\n              \"name\",\n              \"classes\"\n
        \           ],\n            \"properties\": {\n              \"name\": {\n
        \               \"title\": \"Name\"\n              },\n              \"classes\":
        {\n                \"title\": \"Classes\",\n                \"oneOf\": [\n
        \                 {\n                    \"type\": \"array\",\n                    \"items\":
        {\n                      \"type\": \"string\"\n                    }\n                  },\n
        \                 {\n                    \"type\": \"array\",\n                    \"items\":
        {\n                      \"type\": \"number\"\n                    }\n                  }\n
        \               ]\n              }\n            }\n          }\n        },\n
        \       \"label:description\": {\n          \"title\": \"Description\",\n
        \         \"type\": \"string\",\n          \"minLength\": 1\n        },\n
        \       \"label:type\": {\n          \"title\": \"Type\",\n          \"type\":
        \"string\",\n          \"enum\": [\n            \"raster\",\n            \"vector\"\n
        \         ]\n        },\n        \"label:tasks\": {\n          \"title\":
        \"Task\",\n          \"type\": \"array\",\n          \"items\": {\n            \"type\":
        \"string\"\n          }\n        },\n        \"label:methods\": {\n          \"title\":
        \"Method\",\n          \"type\": \"array\",\n          \"items\": {\n            \"type\":
        \"string\"\n          }\n        },\n        \"label:overviews\": {\n          \"title\":
        \"Overview\",\n          \"type\": \"array\",\n          \"items\": {\n            \"type\":
        \"object\",\n            \"properties\": {\n              \"property_key\":
        {\n                \"title\": \"Property Key\",\n                \"type\":
        \"string\"\n              },\n              \"counts\": {\n                \"title\":
        \"Counts\",\n                \"type\": \"array\",\n                \"items\":
        {\n                  \"type\": \"object\",\n                  \"properties\":
        {\n                    \"name\": {\n                      \"title\": \"Class
        Name\",\n                      \"type\": \"string\"\n                    },\n
        \                   \"count\": {\n                      \"title\": \"Count\",\n
        \                     \"type\": \"integer\"\n                    }\n                  }\n
        \               }\n              },\n              \"statistics\": {\n                \"title\":
        \"Statistics\",\n                \"type\": \"array\",\n                \"items\":
        {\n                  \"type\": \"object\",\n                  \"properties\":
        {\n                    \"name\": {\n                      \"title\": \"Stat
        Name\",\n                      \"type\": \"string\"\n                    },\n
        \                   \"value\": {\n                      \"title\": \"Value\",\n
        \                     \"type\": \"number\"\n                    }\n                  }\n
        \               }\n              }\n            }\n          }\n        }\n
        \     },\n      \"if\": {\n        \"properties\": {\n          \"label:type\":
        {\n            \"const\": \"raster\"\n          }\n        }\n      },\n      \"then\":
        {\n        \"properties\": {\n          \"label:classes\": {\n            \"items\":
        {\n              \"properties\": {\n                \"name\": {\n                  \"type\":
        \"null\"\n                }\n              }\n            }\n          }\n
        \       }\n      },\n      \"else\": {\n        \"properties\": {\n          \"label:classes\":
        {\n            \"items\": {\n              \"properties\": {\n                \"name\":
        {\n                  \"type\": \"string\",\n                  \"minLength\":
        1\n                }\n              }\n            }\n          }\n        }\n
        \     },\n      \"patternProperties\": {\n        \"^(?!label:)\": {}\n      },\n
        \     \"additionalProperties\": false\n    }\n  }\n}"
    headers:
      Accept-Ranges:
      - bytes
      Access-Control-Allow-Origin:
      - '*'
      Age:
<<<<<<< HEAD
      - '0'
=======
      - '103'
>>>>>>> 24e16e4c
      Cache-Control:
      - max-age=600
      Connection:
      - close
      Content-Length:
      - '6847'
      Content-Type:
      - application/json; charset=utf-8
      Date:
<<<<<<< HEAD
      - Mon, 04 Dec 2023 21:05:46 GMT
=======
      - Thu, 28 Mar 2024 20:15:25 GMT
>>>>>>> 24e16e4c
      ETag:
      - '"61eb1dc9-1abf"'
      Last-Modified:
      - Fri, 21 Jan 2022 20:55:37 GMT
      Server:
      - GitHub.com
      Strict-Transport-Security:
      - max-age=31556952
      Vary:
      - Accept-Encoding
      Via:
      - 1.1 varnish
      X-Cache:
      - MISS
      X-Cache-Hits:
<<<<<<< HEAD
      - '0'
      X-Fastly-Request-ID:
      - 13cd6b68326353a91b83733aef59e0885bf41aea
      X-GitHub-Request-Id:
      - E902:54DF:169EAF:1D79BD:656E3F2A
      X-Served-By:
      - cache-ewr18182-EWR
      X-Timer:
      - S1701723946.373096,VS0,VE14
      expires:
      - Mon, 04 Dec 2023 21:15:46 GMT
=======
      - '1'
      X-Fastly-Request-ID:
      - 46eaf564f6672cf620e86270e3f127af7d28980d
      X-GitHub-Request-Id:
      - 60BC:281DF0:F4B1B3:135E4D0:6605CF75
      X-Served-By:
      - cache-ewr18132-EWR
      X-Timer:
      - S1711656925.339688,VS0,VE1
      expires:
      - Thu, 28 Mar 2024 20:23:42 GMT
>>>>>>> 24e16e4c
      permissions-policy:
      - interest-cohort=()
      x-proxy-cache:
      - MISS
    status:
      code: 200
      message: OK
- request:
    body: null
    headers:
      Connection:
      - close
      Host:
      - raw.githubusercontent.com
      User-Agent:
      - Python-urllib/3.11
    method: GET
    uri: https://raw.githubusercontent.com/radiantearth/stac-spec/v0.8.1/extensions/asset/json-schema/schema.json
  response:
    body:
      string: "{\n  \"$schema\": \"http://json-schema.org/draft-07/schema#\",\n  \"$id\":
        \"schema.json#\",\n  \"title\": \"Asset Definition Extension Specification\",\n
        \ \"description\": \"STAC Asset Definition Extension to a STAC Collection\",\n
        \ \"allOf\": [\n    {\n      \"$ref\": \"../../../collection-spec/json-schema/collection.json\"\n
        \   },\n    {\n      \"$ref\": \"#/definitions/assets\"\n    }\n  ],\n  \"definitions\":
        {\n    \"assets\": {\n      \"title\": \"Asset schemas\",\n      \"type\":
        \"object\",\n      \"required\": [\n        \"assets\"\n      ],\n      \"properties\":
        {\n        \"assets\": {\n          \"type\": \"object\",\n          \"additionalProperties\":
        {\n            \"$ref\": \"#/definitions/asset\"\n          }\n        }\n
        \     }\n    },\n    \"asset\": {\n      \"type\": \"object\",\n      \"required\":
        [\n        \"title\",\n        \"type\"\n      ],\n      \"properties\": {\n
        \       \"title\": {\n          \"title\": \"Asset title\",\n          \"type\":
        \"string\"\n        },\n        \"type\": {\n          \"title\": \"Asset
        type\",\n          \"type\": \"string\"\n        }\n      }\n    }\n  }\n}"
    headers:
      Accept-Ranges:
      - bytes
      Access-Control-Allow-Origin:
      - '*'
      Cache-Control:
      - max-age=300
      Connection:
      - close
      Content-Length:
      - '1002'
      Content-Security-Policy:
      - default-src 'none'; style-src 'unsafe-inline'; sandbox
      Content-Type:
      - text/plain; charset=utf-8
      Cross-Origin-Resource-Policy:
      - cross-origin
      Date:
<<<<<<< HEAD
      - Mon, 04 Dec 2023 21:05:47 GMT
      ETag:
      - '"cffbb0036f526b016f24477e0ad674e75b6fefb89708ca796686de9d2e2a67ed"'
      Expires:
      - Mon, 04 Dec 2023 21:10:47 GMT
      Source-Age:
      - '0'
=======
      - Thu, 28 Mar 2024 20:15:26 GMT
      ETag:
      - '"cffbb0036f526b016f24477e0ad674e75b6fefb89708ca796686de9d2e2a67ed"'
      Expires:
      - Thu, 28 Mar 2024 20:20:26 GMT
      Source-Age:
      - '66'
>>>>>>> 24e16e4c
      Strict-Transport-Security:
      - max-age=31536000
      Vary:
      - Authorization,Accept-Encoding,Origin
      Via:
      - 1.1 varnish
      X-Cache:
      - MISS
      X-Cache-Hits:
      - '0'
      X-Content-Type-Options:
      - nosniff
      X-Fastly-Request-ID:
<<<<<<< HEAD
      - f88c2269a67bbb275319f8a4bd438cc9ac9d2ce2
      X-Frame-Options:
      - deny
      X-GitHub-Request-Id:
      - F686:9CFD:E7E71:11360D:656E3F2A
      X-Served-By:
      - cache-ewr18154-EWR
      X-Timer:
      - S1701723947.911303,VS0,VE128
=======
      - c997503474fecf5ca7f4221ce0d9c225716b3887
      X-Frame-Options:
      - deny
      X-GitHub-Request-Id:
      - 6ED0:16FA:44861F:52C78A:6605CF9B
      X-Served-By:
      - cache-ewr18182-EWR
      X-Timer:
      - S1711656926.007986,VS0,VE1
>>>>>>> 24e16e4c
      X-XSS-Protection:
      - 1; mode=block
    status:
      code: 200
      message: OK
version: 1<|MERGE_RESOLUTION|>--- conflicted
+++ resolved
@@ -85,11 +85,7 @@
       Access-Control-Allow-Origin:
       - '*'
       Age:
-<<<<<<< HEAD
-      - '209'
-=======
       - '102'
->>>>>>> 24e16e4c
       Cache-Control:
       - max-age=600
       Connection:
@@ -99,11 +95,7 @@
       Content-Type:
       - application/json; charset=utf-8
       Date:
-<<<<<<< HEAD
-      - Mon, 04 Dec 2023 21:05:44 GMT
-=======
       - Thu, 28 Mar 2024 20:15:24 GMT
->>>>>>> 24e16e4c
       ETag:
       - '"63e664c8-13bc"'
       Last-Modified:
@@ -121,17 +113,6 @@
       X-Cache-Hits:
       - '2'
       X-Fastly-Request-ID:
-<<<<<<< HEAD
-      - 4556c4864cbd375c9a7aad8ac7b713dbc2983d99
-      X-GitHub-Request-Id:
-      - 9056:9330:14EA61:1BB210:656E3E57
-      X-Served-By:
-      - cache-ewr18133-EWR
-      X-Timer:
-      - S1701723945.818048,VS0,VE1
-      expires:
-      - Mon, 04 Dec 2023 21:12:15 GMT
-=======
       - e6df36fd686a6ac51b21939d533e7c922d46e59a
       X-GitHub-Request-Id:
       - 5B26:3FB5:EBCC97:12D0123:6605CF76
@@ -265,7 +246,6 @@
       - S1711656925.543965,VS0,VE1
       expires:
       - Thu, 28 Mar 2024 20:25:15 GMT
->>>>>>> 24e16e4c
       permissions-policy:
       - interest-cohort=()
       x-proxy-cache:
@@ -339,11 +319,7 @@
       Access-Control-Allow-Origin:
       - '*'
       Age:
-<<<<<<< HEAD
-      - '209'
-=======
       - '102'
->>>>>>> 24e16e4c
       Cache-Control:
       - max-age=600
       Connection:
@@ -353,11 +329,7 @@
       Content-Type:
       - application/json; charset=utf-8
       Date:
-<<<<<<< HEAD
-      - Mon, 04 Dec 2023 21:05:44 GMT
-=======
       - Thu, 28 Mar 2024 20:15:24 GMT
->>>>>>> 24e16e4c
       ETag:
       - '"60635220-dff"'
       Last-Modified:
@@ -375,17 +347,6 @@
       X-Cache-Hits:
       - '1'
       X-Fastly-Request-ID:
-<<<<<<< HEAD
-      - 07652837dbcc9ee67f7d02c5f1cc1313891c74fa
-      X-GitHub-Request-Id:
-      - B7DA:2332:22138:2FC33:656DF08B
-      X-Served-By:
-      - cache-ewr18153-EWR
-      X-Timer:
-      - S1701723945.901111,VS0,VE2
-      expires:
-      - Mon, 04 Dec 2023 15:40:19 GMT
-=======
       - 0c0534e11dd3d0022983b803c192bd3b15e30e01
       X-GitHub-Request-Id:
       - 2772:14C61:6E9024:8F3B81:6605BE0D
@@ -395,7 +356,6 @@
       - S1711656925.620323,VS0,VE2
       expires:
       - Thu, 28 Mar 2024 19:09:25 GMT
->>>>>>> 24e16e4c
       permissions-policy:
       - interest-cohort=()
       x-proxy-cache:
@@ -472,15 +432,6 @@
       Cross-Origin-Resource-Policy:
       - cross-origin
       Date:
-<<<<<<< HEAD
-      - Mon, 04 Dec 2023 21:05:45 GMT
-      ETag:
-      - '"3b514933a3747f038125935624a13df108e30fe1cb8f9660a7f54ac6d4765ce9"'
-      Expires:
-      - Mon, 04 Dec 2023 21:10:45 GMT
-      Source-Age:
-      - '0'
-=======
       - Thu, 28 Mar 2024 20:15:24 GMT
       ETag:
       - '"3b514933a3747f038125935624a13df108e30fe1cb8f9660a7f54ac6d4765ce9"'
@@ -488,7 +439,6 @@
       - Thu, 28 Mar 2024 20:20:24 GMT
       Source-Age:
       - '66'
->>>>>>> 24e16e4c
       Strict-Transport-Security:
       - max-age=31536000
       Vary:
@@ -498,21 +448,6 @@
       X-Cache:
       - MISS
       X-Cache-Hits:
-<<<<<<< HEAD
-      - '0'
-      X-Content-Type-Options:
-      - nosniff
-      X-Fastly-Request-ID:
-      - 67c16d92c059b9444b0c5f2f39fceb107d4c64ac
-      X-Frame-Options:
-      - deny
-      X-GitHub-Request-Id:
-      - 39DE:24B5:EDD2E:118CE8:656E3F1C
-      X-Served-By:
-      - cache-ewr18146-EWR
-      X-Timer:
-      - S1701723945.995442,VS0,VE125
-=======
       - '2'
       X-Content-Type-Options:
       - nosniff
@@ -526,7 +461,6 @@
       - cache-ewr18152-EWR
       X-Timer:
       - S1711656925.695818,VS0,VE0
->>>>>>> 24e16e4c
       X-XSS-Protection:
       - 1; mode=block
     status:
@@ -622,15 +556,6 @@
       Cross-Origin-Resource-Policy:
       - cross-origin
       Date:
-<<<<<<< HEAD
-      - Mon, 04 Dec 2023 21:05:45 GMT
-      ETag:
-      - '"031974beaaaf6f0b5c6877dc97088d9e2aff3bc8962df33ff291dddded353f09"'
-      Expires:
-      - Mon, 04 Dec 2023 21:10:45 GMT
-      Source-Age:
-      - '0'
-=======
       - Thu, 28 Mar 2024 20:15:24 GMT
       ETag:
       - '"031974beaaaf6f0b5c6877dc97088d9e2aff3bc8962df33ff291dddded353f09"'
@@ -638,7 +563,6 @@
       - Thu, 28 Mar 2024 20:20:24 GMT
       Source-Age:
       - '66'
->>>>>>> 24e16e4c
       Strict-Transport-Security:
       - max-age=31536000
       Vary:
@@ -652,17 +576,6 @@
       X-Content-Type-Options:
       - nosniff
       X-Fastly-Request-ID:
-<<<<<<< HEAD
-      - a021f167d4c3d4d3a0478ca9b3c353d6f0ba0c51
-      X-Frame-Options:
-      - deny
-      X-GitHub-Request-Id:
-      - 4A76:7803:E4DE2:10FFD5:656E3F29
-      X-Served-By:
-      - cache-ewr18149-EWR
-      X-Timer:
-      - S1701723945.284020,VS0,VE131
-=======
       - 5a8cd237c659e3dcfa94275caab54e396939472e
       X-Frame-Options:
       - deny
@@ -672,7 +585,6 @@
       - cache-ewr18150-EWR
       X-Timer:
       - S1711656925.772200,VS0,VE1
->>>>>>> 24e16e4c
       X-XSS-Protection:
       - 1; mode=block
     status:
@@ -790,11 +702,7 @@
       Access-Control-Allow-Origin:
       - '*'
       Age:
-<<<<<<< HEAD
-      - '0'
-=======
       - '7'
->>>>>>> 24e16e4c
       Cache-Control:
       - max-age=600
       Connection:
@@ -804,19 +712,11 @@
       Content-Type:
       - application/json; charset=utf-8
       Date:
-<<<<<<< HEAD
-      - Mon, 04 Dec 2023 21:05:45 GMT
-      ETag:
-      - '"654a6646-1b3a"'
-      Last-Modified:
-      - Tue, 07 Nov 2023 16:31:02 GMT
-=======
       - Thu, 28 Mar 2024 20:15:24 GMT
       ETag:
       - '"65bd0237-1b3a"'
       Last-Modified:
       - Fri, 02 Feb 2024 14:54:47 GMT
->>>>>>> 24e16e4c
       Server:
       - GitHub.com
       Vary:
@@ -828,17 +728,6 @@
       X-Cache-Hits:
       - '0'
       X-Fastly-Request-ID:
-<<<<<<< HEAD
-      - b5c1d8fc9c206421fef1fa694d3ec2b2b8dd7f7d
-      X-GitHub-Request-Id:
-      - 5F7C:383A:105682:172D0F:656E3F29
-      X-Served-By:
-      - cache-ewr18158-EWR
-      X-Timer:
-      - S1701723946.671634,VS0,VE28
-      expires:
-      - Mon, 04 Dec 2023 21:15:45 GMT
-=======
       - 4adc29ce9a595db0e8bba4f927f48df14a5e4e3e
       X-GitHub-Request-Id:
       - 5344:EFB2:19A019B:1D70D25:6605CFD5
@@ -848,7 +737,6 @@
       - S1711656925.847886,VS0,VE2
       expires:
       - Thu, 28 Mar 2024 20:25:18 GMT
->>>>>>> 24e16e4c
       x-proxy-cache:
       - MISS
     status:
@@ -881,11 +769,7 @@
       Access-Control-Allow-Origin:
       - '*'
       Age:
-<<<<<<< HEAD
-      - '0'
-=======
       - '7'
->>>>>>> 24e16e4c
       Cache-Control:
       - max-age=600
       Connection:
@@ -895,19 +779,11 @@
       Content-Type:
       - application/json; charset=utf-8
       Date:
-<<<<<<< HEAD
-      - Mon, 04 Dec 2023 21:05:45 GMT
-      ETag:
-      - '"654a6646-21a"'
-      Last-Modified:
-      - Tue, 07 Nov 2023 16:31:02 GMT
-=======
       - Thu, 28 Mar 2024 20:15:24 GMT
       ETag:
       - '"65bd0237-21a"'
       Last-Modified:
       - Fri, 02 Feb 2024 14:54:47 GMT
->>>>>>> 24e16e4c
       Server:
       - GitHub.com
       Vary:
@@ -919,17 +795,6 @@
       X-Cache-Hits:
       - '0'
       X-Fastly-Request-ID:
-<<<<<<< HEAD
-      - 376193d20476ec47b5c1ecfb25486edccf9d130f
-      X-GitHub-Request-Id:
-      - DB30:80C0:14EDB5:1BD65C:656E3F29
-      X-Served-By:
-      - cache-ewr18145-EWR
-      X-Timer:
-      - S1701723946.789751,VS0,VE14
-      expires:
-      - Mon, 04 Dec 2023 21:15:45 GMT
-=======
       - 3a296ccae1dad69a0690d0b24dd04ac91cf1ecf3
       X-GitHub-Request-Id:
       - 66A0:23BA3B:1BC78BF:1F9BD8C:6605CFD1
@@ -939,7 +804,6 @@
       - S1711656925.935514,VS0,VE1
       expires:
       - Thu, 28 Mar 2024 20:25:18 GMT
->>>>>>> 24e16e4c
       x-origin-cache:
       - HIT
       x-proxy-cache:
@@ -987,11 +851,7 @@
       Access-Control-Allow-Origin:
       - '*'
       Age:
-<<<<<<< HEAD
-      - '0'
-=======
       - '6'
->>>>>>> 24e16e4c
       Cache-Control:
       - max-age=600
       Connection:
@@ -1001,19 +861,11 @@
       Content-Type:
       - application/json; charset=utf-8
       Date:
-<<<<<<< HEAD
-      - Mon, 04 Dec 2023 21:05:45 GMT
-      ETag:
-      - '"654a6646-5c5"'
-      Last-Modified:
-      - Tue, 07 Nov 2023 16:31:02 GMT
-=======
       - Thu, 28 Mar 2024 20:15:25 GMT
       ETag:
       - '"65bd0237-5c5"'
       Last-Modified:
       - Fri, 02 Feb 2024 14:54:47 GMT
->>>>>>> 24e16e4c
       Server:
       - GitHub.com
       Vary:
@@ -1025,17 +877,6 @@
       X-Cache-Hits:
       - '0'
       X-Fastly-Request-ID:
-<<<<<<< HEAD
-      - 1b4e54a7bb3f1d45fbd0cd508fc36a9c390ae4ae
-      X-GitHub-Request-Id:
-      - DE44:544C:18B219:1F8FF8:656E3F29
-      X-Served-By:
-      - cache-ewr18156-EWR
-      X-Timer:
-      - S1701723946.884299,VS0,VE33
-      expires:
-      - Mon, 04 Dec 2023 21:15:45 GMT
-=======
       - 2c761f2be337f928d7e8674b82936ecc05009d1e
       X-GitHub-Request-Id:
       - BBE4:2EEE1A:1A5C275:1E2F199:6605CFD6
@@ -1045,7 +886,6 @@
       - S1711656925.015701,VS0,VE1
       expires:
       - Thu, 28 Mar 2024 20:25:18 GMT
->>>>>>> 24e16e4c
       x-proxy-cache:
       - MISS
     status:
@@ -1080,11 +920,7 @@
       Access-Control-Allow-Origin:
       - '*'
       Age:
-<<<<<<< HEAD
-      - '0'
-=======
       - '6'
->>>>>>> 24e16e4c
       Cache-Control:
       - max-age=600
       Connection:
@@ -1094,19 +930,11 @@
       Content-Type:
       - application/json; charset=utf-8
       Date:
-<<<<<<< HEAD
-      - Mon, 04 Dec 2023 21:05:46 GMT
-      ETag:
-      - '"654a6646-2bd"'
-      Last-Modified:
-      - Tue, 07 Nov 2023 16:31:02 GMT
-=======
       - Thu, 28 Mar 2024 20:15:25 GMT
       ETag:
       - '"65bd0237-2bd"'
       Last-Modified:
       - Fri, 02 Feb 2024 14:54:47 GMT
->>>>>>> 24e16e4c
       Server:
       - GitHub.com
       Vary:
@@ -1118,19 +946,6 @@
       X-Cache-Hits:
       - '0'
       X-Fastly-Request-ID:
-<<<<<<< HEAD
-      - 767cbdd7a4e04eb0f0927973b4a2e57b1481b526
-      X-GitHub-Request-Id:
-      - DEF4:6F9D:174032:1E2305:656E3F29
-      X-Served-By:
-      - cache-ewr18151-EWR
-      X-Timer:
-      - S1701723946.018197,VS0,VE15
-      expires:
-      - Mon, 04 Dec 2023 21:15:46 GMT
-      x-origin-cache:
-      - HIT
-=======
       - b85058cd3721293382bb36e0fadc0d504ed1a25a
       X-GitHub-Request-Id:
       - 7FB6:26EB4F:19C05FB:1D93464:6605CFD6
@@ -1140,7 +955,6 @@
       - S1711656925.096246,VS0,VE2
       expires:
       - Thu, 28 Mar 2024 20:25:18 GMT
->>>>>>> 24e16e4c
       x-proxy-cache:
       - MISS
     status:
@@ -1170,11 +984,7 @@
       Access-Control-Allow-Origin:
       - '*'
       Age:
-<<<<<<< HEAD
-      - '0'
-=======
       - '6'
->>>>>>> 24e16e4c
       Cache-Control:
       - max-age=600
       Connection:
@@ -1184,19 +994,11 @@
       Content-Type:
       - application/json; charset=utf-8
       Date:
-<<<<<<< HEAD
-      - Mon, 04 Dec 2023 21:05:46 GMT
-      ETag:
-      - '"654a6646-133"'
-      Last-Modified:
-      - Tue, 07 Nov 2023 16:31:02 GMT
-=======
       - Thu, 28 Mar 2024 20:15:25 GMT
       ETag:
       - '"65bd0237-133"'
       Last-Modified:
       - Fri, 02 Feb 2024 14:54:47 GMT
->>>>>>> 24e16e4c
       Server:
       - GitHub.com
       Vary:
@@ -1208,17 +1010,6 @@
       X-Cache-Hits:
       - '0'
       X-Fastly-Request-ID:
-<<<<<<< HEAD
-      - 303d1397387588672ca563993142e606f8225e5e
-      X-GitHub-Request-Id:
-      - 38A0:9413:1D0627:23EE16:656E3F29
-      X-Served-By:
-      - cache-ewr18181-EWR
-      X-Timer:
-      - S1701723946.108229,VS0,VE25
-      expires:
-      - Mon, 04 Dec 2023 21:15:46 GMT
-=======
       - e2c4004ed5992fc7cc4154e5b2f15461b0bd5c16
       X-GitHub-Request-Id:
       - 3954:9F5C8:194C687:1D1E226:6605CFD6
@@ -1228,7 +1019,6 @@
       - S1711656925.171875,VS0,VE2
       expires:
       - Thu, 28 Mar 2024 20:25:18 GMT
->>>>>>> 24e16e4c
       x-proxy-cache:
       - MISS
     status:
@@ -1269,11 +1059,7 @@
       Access-Control-Allow-Origin:
       - '*'
       Age:
-<<<<<<< HEAD
-      - '0'
-=======
       - '6'
->>>>>>> 24e16e4c
       Cache-Control:
       - max-age=600
       Connection:
@@ -1283,19 +1069,11 @@
       Content-Type:
       - application/json; charset=utf-8
       Date:
-<<<<<<< HEAD
-      - Mon, 04 Dec 2023 21:05:46 GMT
-      ETag:
-      - '"654a6646-474"'
-      Last-Modified:
-      - Tue, 07 Nov 2023 16:31:02 GMT
-=======
       - Thu, 28 Mar 2024 20:15:25 GMT
       ETag:
       - '"65bd0237-474"'
       Last-Modified:
       - Fri, 02 Feb 2024 14:54:47 GMT
->>>>>>> 24e16e4c
       Server:
       - GitHub.com
       Vary:
@@ -1307,17 +1085,6 @@
       X-Cache-Hits:
       - '0'
       X-Fastly-Request-ID:
-<<<<<<< HEAD
-      - a66e7875219657078e7b8754254e6f0f82a24b54
-      X-GitHub-Request-Id:
-      - C1F2:74B6:13851B:1A6001:656E3F29
-      X-Served-By:
-      - cache-ewr18133-EWR
-      X-Timer:
-      - S1701723946.256678,VS0,VE23
-      expires:
-      - Mon, 04 Dec 2023 21:15:46 GMT
-=======
       - 7617b5f7f04eefc6b5f1dcfe3a488bdbf5e8f608
       X-GitHub-Request-Id:
       - 3084:2B8D2:1AF23B5:1EC4E00:6605CFD7
@@ -1327,7 +1094,6 @@
       - S1711656925.247919,VS0,VE1
       expires:
       - Thu, 28 Mar 2024 20:25:19 GMT
->>>>>>> 24e16e4c
       x-origin-cache:
       - HIT
       x-proxy-cache:
@@ -1446,11 +1212,7 @@
       Access-Control-Allow-Origin:
       - '*'
       Age:
-<<<<<<< HEAD
-      - '0'
-=======
       - '103'
->>>>>>> 24e16e4c
       Cache-Control:
       - max-age=600
       Connection:
@@ -1460,11 +1222,7 @@
       Content-Type:
       - application/json; charset=utf-8
       Date:
-<<<<<<< HEAD
-      - Mon, 04 Dec 2023 21:05:46 GMT
-=======
       - Thu, 28 Mar 2024 20:15:25 GMT
->>>>>>> 24e16e4c
       ETag:
       - '"61eb1dc9-1abf"'
       Last-Modified:
@@ -1480,19 +1238,6 @@
       X-Cache:
       - MISS
       X-Cache-Hits:
-<<<<<<< HEAD
-      - '0'
-      X-Fastly-Request-ID:
-      - 13cd6b68326353a91b83733aef59e0885bf41aea
-      X-GitHub-Request-Id:
-      - E902:54DF:169EAF:1D79BD:656E3F2A
-      X-Served-By:
-      - cache-ewr18182-EWR
-      X-Timer:
-      - S1701723946.373096,VS0,VE14
-      expires:
-      - Mon, 04 Dec 2023 21:15:46 GMT
-=======
       - '1'
       X-Fastly-Request-ID:
       - 46eaf564f6672cf620e86270e3f127af7d28980d
@@ -1504,7 +1249,6 @@
       - S1711656925.339688,VS0,VE1
       expires:
       - Thu, 28 Mar 2024 20:23:42 GMT
->>>>>>> 24e16e4c
       permissions-policy:
       - interest-cohort=()
       x-proxy-cache:
@@ -1557,15 +1301,6 @@
       Cross-Origin-Resource-Policy:
       - cross-origin
       Date:
-<<<<<<< HEAD
-      - Mon, 04 Dec 2023 21:05:47 GMT
-      ETag:
-      - '"cffbb0036f526b016f24477e0ad674e75b6fefb89708ca796686de9d2e2a67ed"'
-      Expires:
-      - Mon, 04 Dec 2023 21:10:47 GMT
-      Source-Age:
-      - '0'
-=======
       - Thu, 28 Mar 2024 20:15:26 GMT
       ETag:
       - '"cffbb0036f526b016f24477e0ad674e75b6fefb89708ca796686de9d2e2a67ed"'
@@ -1573,7 +1308,6 @@
       - Thu, 28 Mar 2024 20:20:26 GMT
       Source-Age:
       - '66'
->>>>>>> 24e16e4c
       Strict-Transport-Security:
       - max-age=31536000
       Vary:
@@ -1587,17 +1321,6 @@
       X-Content-Type-Options:
       - nosniff
       X-Fastly-Request-ID:
-<<<<<<< HEAD
-      - f88c2269a67bbb275319f8a4bd438cc9ac9d2ce2
-      X-Frame-Options:
-      - deny
-      X-GitHub-Request-Id:
-      - F686:9CFD:E7E71:11360D:656E3F2A
-      X-Served-By:
-      - cache-ewr18154-EWR
-      X-Timer:
-      - S1701723947.911303,VS0,VE128
-=======
       - c997503474fecf5ca7f4221ce0d9c225716b3887
       X-Frame-Options:
       - deny
@@ -1607,7 +1330,6 @@
       - cache-ewr18182-EWR
       X-Timer:
       - S1711656926.007986,VS0,VE1
->>>>>>> 24e16e4c
       X-XSS-Protection:
       - 1; mode=block
     status:
