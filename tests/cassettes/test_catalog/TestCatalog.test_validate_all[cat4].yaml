interactions:
- request:
    body: null
    headers:
      Connection:
      - close
      Host:
      - stac-extensions.github.io
      User-Agent:
      - Python-urllib/3.11
    method: GET
    uri: https://stac-extensions.github.io/eo/v1.1.0/schema.json
  response:
    body:
      string: "{\n  \"$schema\": \"http://json-schema.org/draft-07/schema#\",\n  \"$id\":
        \"https://stac-extensions.github.io/eo/v1.1.0/schema.json#\",\n  \"title\":
        \"EO Extension\",\n  \"description\": \"STAC EO Extension for STAC Items.\",\n
        \ \"oneOf\": [\n    {\n      \"$comment\": \"This is the schema for STAC Items.\",\n
        \     \"allOf\": [\n        {\n          \"type\": \"object\",\n          \"required\":
        [\n            \"type\",\n            \"properties\",\n            \"assets\"\n
        \         ],\n          \"properties\": {\n            \"type\": {\n              \"const\":
        \"Feature\"\n            },\n            \"properties\": {\n              \"$ref\":
        \"#/definitions/fields\"\n            },\n            \"assets\": {\n              \"type\":
        \"object\",\n              \"additionalProperties\": {\n                \"$ref\":
        \"#/definitions/fields\"\n              }\n            }\n          },\n          \"$comment\":
        \"The if-then-else below checks whether the eo:bands is given in assets or
        not. If yes, allows eo:bands in properties (else), otherwise, disallows eo:bands
        in properties (then).\",\n          \"if\": {\n            \"required\": [\n
        \             \"assets\"\n            ],\n            \"properties\": {\n
        \             \"assets\": {\n                \"type\": \"object\",\n                \"additionalProperties\":
        {\n                  \"properties\": {\n                    \"eo:bands\":
        false\n                  }\n                }\n              }\n            }\n
        \         },\n          \"then\": {\n            \"properties\": {\n              \"properties\":
        {\n                \"properties\": {\n                  \"eo:bands\": false\n
        \               }\n              }\n            }\n          },\n          \"else\":
        {\n            \"properties\": {\n              \"properties\": {\n                \"properties\":
        {\n                  \"eo:bands\": {\n                    \"$ref\": \"#/definitions/bands\"\n
        \                 }\n                }\n              }\n            }\n          }\n
        \       },\n        {\n          \"$ref\": \"#/definitions/stac_extensions\"\n
        \       }\n      ]\n    },\n    {\n      \"$comment\": \"This is the schema
        for STAC Collections.\",\n      \"allOf\": [\n        {\n          \"type\":
        \"object\",\n          \"required\": [\n            \"type\"\n          ],\n
        \         \"properties\": {\n            \"type\": {\n              \"const\":
        \"Collection\"\n            },\n            \"assets\": {\n              \"type\":
        \"object\",\n              \"additionalProperties\": {\n                \"$ref\":
        \"#/definitions/fields\"\n              }\n            },\n            \"item_assets\":
        {\n              \"type\": \"object\",\n              \"additionalProperties\":
        {\n                \"$ref\": \"#/definitions/fields\"\n              }\n            }\n
        \         }\n        },\n        {\n          \"$ref\": \"#/definitions/stac_extensions\"\n
        \       }\n      ]\n    }\n  ],\n  \"definitions\": {\n    \"stac_extensions\":
        {\n      \"type\": \"object\",\n      \"required\": [\n        \"stac_extensions\"\n
        \     ],\n      \"properties\": {\n        \"stac_extensions\": {\n          \"type\":
        \"array\",\n          \"contains\": {\n            \"const\": \"https://stac-extensions.github.io/eo/v1.1.0/schema.json\"\n
        \         }\n        }\n      }\n    },\n    \"fields\": {\n      \"type\":
        \"object\",\n      \"properties\": {\n        \"eo:cloud_cover\": {\n          \"title\":
        \"Cloud Cover\",\n          \"type\": \"number\",\n          \"minimum\":
        0,\n          \"maximum\": 100\n        },\n        \"eo:snow_cover\": {\n
        \         \"title\": \"Snow and Ice Cover\",\n          \"type\": \"number\",\n
        \         \"minimum\": 0,\n          \"maximum\": 100\n        },\n        \"eo:bands\":
        {\n          \"$ref\": \"#/definitions/bands\"\n        }\n      },\n      \"patternProperties\":
        {\n        \"^(?!eo:)\": {}\n      },\n      \"additionalProperties\": false\n
        \   },\n    \"bands\": {\n      \"title\": \"Bands\",\n      \"type\": \"array\",\n
        \     \"minItems\": 1,\n      \"items\": {\n        \"title\": \"Band\",\n
        \       \"type\": \"object\",\n        \"minProperties\": 1,\n        \"properties\":
        {\n          \"name\": {\n            \"title\": \"Name of the band\",\n            \"type\":
        \"string\"\n          },\n          \"common_name\": {\n            \"title\":
        \"Common Name of the band\",\n            \"type\": \"string\",\n            \"enum\":
        [\n              \"coastal\",\n              \"blue\",\n              \"green\",\n
        \             \"red\",\n              \"rededge\",\n              \"yellow\",\n
        \             \"pan\",\n              \"nir\",\n              \"nir08\",\n
        \             \"nir09\",\n              \"cirrus\",\n              \"swir16\",\n
        \             \"swir22\",\n              \"lwir\",\n              \"lwir11\",\n
        \             \"lwir12\"\n            ]\n          },\n          \"description\":
        {\n            \"title\": \"Description of the band\",\n            \"type\":
        \"string\",\n            \"minLength\": 1\n          },\n          \"center_wavelength\":
        {\n            \"title\": \"Center Wavelength\",\n            \"type\": \"number\",\n
        \           \"minimumExclusive\": 0\n          },\n          \"full_width_half_max\":
        {\n            \"title\": \"Full Width Half Max (FWHM)\",\n            \"type\":
        \"number\",\n            \"minimumExclusive\": 0\n          },\n          \"solar_illumination\":
        {\n            \"title\": \"Solar Illumination\",\n            \"type\": \"number\",\n
        \           \"minimum\": 0\n          }\n        }\n      }\n    }\n  }\n}\n"
    headers:
      Accept-Ranges:
      - bytes
      Access-Control-Allow-Origin:
      - '*'
      Age:
      - '0'
      Cache-Control:
      - max-age=600
      Connection:
      - close
      Content-Length:
      - '5052'
      Content-Type:
      - application/json; charset=utf-8
      Date:
<<<<<<< HEAD
      - Mon, 04 Dec 2023 21:02:15 GMT
=======
      - Thu, 28 Mar 2024 20:13:42 GMT
>>>>>>> 24e16e4c
      ETag:
      - '"63e664c8-13bc"'
      Last-Modified:
      - Fri, 10 Feb 2023 15:37:44 GMT
      Server:
      - GitHub.com
      Strict-Transport-Security:
      - max-age=31556952
      Vary:
      - Accept-Encoding
      Via:
      - 1.1 varnish
      X-Cache:
      - MISS
      X-Cache-Hits:
      - '0'
      X-Fastly-Request-ID:
<<<<<<< HEAD
      - a19eacd265290b55b11ef82aa463420a3614b3f9
      X-GitHub-Request-Id:
      - 9056:9330:14EA61:1BB210:656E3E57
      X-Served-By:
      - cache-ewr18181-EWR
      X-Timer:
      - S1701723736.766805,VS0,VE28
      expires:
      - Mon, 04 Dec 2023 21:12:15 GMT
=======
      - 7f8d9a32fdfb90ff68db64d83eb031dc120f472d
      X-GitHub-Request-Id:
      - 5B26:3FB5:EBCC97:12D0123:6605CF76
      X-Served-By:
      - cache-ewr18132-EWR
      X-Timer:
      - S1711656823.904653,VS0,VE22
      expires:
      - Thu, 28 Mar 2024 20:23:42 GMT
      permissions-policy:
      - interest-cohort=()
      x-proxy-cache:
      - MISS
    status:
      code: 200
      message: OK
- request:
    body: null
    headers:
      Connection:
      - close
      Host:
      - stac-extensions.github.io
      User-Agent:
      - Python-urllib/3.11
    method: GET
    uri: https://stac-extensions.github.io/projection/v1.1.0/schema.json
  response:
    body:
      string: "{\n  \"$schema\": \"http://json-schema.org/draft-07/schema#\",\n  \"$id\":
        \"https://stac-extensions.github.io/projection/v1.1.0/schema.json\",\n  \"title\":
        \"Projection Extension\",\n  \"description\": \"STAC Projection Extension
        for STAC Items.\",\n  \"$comment\": \"This schema succeeds if the proj: fields
        are not used at all, please keep this in mind.\",\n  \"oneOf\": [\n    {\n
        \     \"$comment\": \"This is the schema for STAC Items.\",\n      \"allOf\":
        [\n        {\n          \"$ref\": \"#/definitions/stac_extensions\"\n        },\n
        \       {\n          \"type\": \"object\",\n          \"required\": [\n            \"type\",\n
        \           \"properties\",\n            \"assets\"\n          ],\n          \"properties\":
        {\n            \"type\": {\n              \"const\": \"Feature\"\n            },\n
        \           \"properties\": {\n              \"$ref\": \"#/definitions/fields\"\n
        \           },\n            \"assets\": {\n              \"type\": \"object\",\n
        \             \"additionalProperties\": {\n                \"$ref\": \"#/definitions/fields\"\n
        \             }\n            }\n          }\n        }\n      ]\n    },\n
        \   {\n      \"$comment\": \"This is the schema for STAC Collections.\",\n
        \     \"allOf\": [\n        {\n          \"type\": \"object\",\n          \"required\":
        [\n            \"type\"\n          ],\n          \"properties\": {\n            \"type\":
        {\n              \"const\": \"Collection\"\n            },\n            \"assets\":
        {\n              \"type\": \"object\",\n              \"additionalProperties\":
        {\n                \"$ref\": \"#/definitions/fields\"\n              }\n            },\n
        \           \"item_assets\": {\n              \"type\": \"object\",\n              \"additionalProperties\":
        {\n                \"$ref\": \"#/definitions/fields\"\n              }\n            }\n
        \         }\n        },\n        {\n          \"$ref\": \"#/definitions/stac_extensions\"\n
        \       }\n      ]\n    }\n  ],\n  \"definitions\": {\n    \"stac_extensions\":
        {\n      \"type\": \"object\",\n      \"required\": [\n        \"stac_extensions\"\n
        \     ],\n      \"properties\": {\n        \"stac_extensions\": {\n          \"type\":
        \"array\",\n          \"contains\": {\n            \"const\": \"https://stac-extensions.github.io/projection/v1.1.0/schema.json\"\n
        \         }\n        }\n      }\n    },\n    \"fields\": {\n      \"type\":
        \"object\",\n      \"properties\": {\n        \"proj:epsg\":{\n          \"title\":\"EPSG
        code\",\n          \"type\":[\n            \"integer\",\n            \"null\"\n
        \         ]\n        },\n        \"proj:wkt2\":{\n          \"title\":\"Coordinate
        Reference System in WKT2 format\",\n          \"type\":[\n            \"string\",\n
        \           \"null\"\n          ]\n        },\n        \"proj:projjson\":
        {\n          \"title\":\"Coordinate Reference System in PROJJSON format\",\n
        \         \"oneOf\": [\n            {\n              \"$ref\": \"https://proj.org/schemas/v0.5/projjson.schema.json\"\n
        \           },\n            {\n              \"type\": \"null\"\n            }\n
        \         ]\n        },\n        \"proj:geometry\":{\n          \"$ref\":
        \"https://geojson.org/schema/Geometry.json\"\n        },\n        \"proj:bbox\":{\n
        \         \"title\":\"Extent\",\n          \"type\":\"array\",\n          \"oneOf\":
        [\n            {\n              \"minItems\":4,\n              \"maxItems\":4\n
        \           },\n            {\n              \"minItems\":6,\n              \"maxItems\":6\n
        \           }\n          ],\n          \"items\":{\n            \"type\":\"number\"\n
        \         }\n        },\n        \"proj:centroid\":{\n          \"title\":\"Centroid\",\n
        \         \"type\":\"object\",\n          \"required\": [\n            \"lat\",\n
        \           \"lon\"\n          ],\n          \"properties\": {\n            \"lat\":
        {\n              \"type\": \"number\",\n              \"minimum\": -90,\n
        \             \"maximum\": 90\n            },\n            \"lon\": {\n              \"type\":
        \"number\",\n              \"minimum\": -180,\n              \"maximum\":
        180\n            }\n          }\n        },\n        \"proj:shape\":{\n          \"title\":\"Shape\",\n
        \         \"type\":\"array\",\n          \"minItems\":2,\n          \"maxItems\":2,\n
        \         \"items\":{\n            \"type\":\"integer\"\n          }\n        },\n
        \       \"proj:transform\":{\n          \"title\":\"Transform\",\n          \"type\":\"array\",\n
        \         \"oneOf\": [\n            {\n              \"minItems\":6,\n              \"maxItems\":6\n
        \           },\n            {\n              \"minItems\":9,\n              \"maxItems\":9\n
        \           }\n          ],\n          \"items\":{\n            \"type\":\"number\"\n
        \         }\n        }\n      },\n      \"patternProperties\": {\n        \"^(?!proj:)\":
        {}\n      },\n      \"additionalProperties\": false\n    }\n  }\n}"
    headers:
      Accept-Ranges:
      - bytes
      Access-Control-Allow-Origin:
      - '*'
      Age:
      - '0'
      Cache-Control:
      - max-age=600
      Connection:
      - close
      Content-Length:
      - '4369'
      Content-Type:
      - application/json; charset=utf-8
      Date:
      - Thu, 28 Mar 2024 20:13:43 GMT
      ETag:
      - '"63e6651b-1111"'
      Last-Modified:
      - Fri, 10 Feb 2023 15:39:07 GMT
      Server:
      - GitHub.com
      Strict-Transport-Security:
      - max-age=31556952
      Vary:
      - Accept-Encoding
      Via:
      - 1.1 varnish
      X-Cache:
      - MISS
      X-Cache-Hits:
      - '0'
      X-Fastly-Request-ID:
      - 1104db8d1d577d932a7d1c80e0e7a6593fab9359
      X-GitHub-Request-Id:
      - 3C38:3106DE:EFEE58:131462C:6605CF76
      X-Served-By:
      - cache-ewr18140-EWR
      X-Timer:
      - S1711656823.005394,VS0,VE22
      expires:
      - Thu, 28 Mar 2024 20:23:43 GMT
>>>>>>> 24e16e4c
      permissions-policy:
      - interest-cohort=()
      x-proxy-cache:
      - MISS
    status:
      code: 200
      message: OK
- request:
    body: null
    headers:
      Connection:
      - close
      Host:
      - stac-extensions.github.io
      User-Agent:
      - Python-urllib/3.11
    method: GET
    uri: https://stac-extensions.github.io/view/v1.0.0/schema.json
  response:
    body:
      string: "{\n  \"$schema\": \"http://json-schema.org/draft-07/schema#\",\n  \"$id\":
        \"https://stac-extensions.github.io/view/v1.0.0/schema.json#\",\n  \"title\":
        \"View Geometry Extension\",\n  \"description\": \"STAC View Geometry Extension
        for STAC Items and STAC Collections.\",\n  \"oneOf\": [\n    {\n      \"$comment\":
        \"This is the schema for STAC Items.\",\n      \"allOf\": [\n        {\n          \"type\":
        \"object\",\n          \"required\": [\n            \"type\",\n            \"properties\",\n
        \           \"assets\"\n          ],\n          \"properties\": {\n            \"type\":
        {\n              \"const\": \"Feature\"\n            },\n            \"properties\":
        {\n              \"allOf\": [\n                {\n                  \"anyOf\":
        [\n                    {\"required\": [\"view:off_nadir\"]},\n                    {\"required\":
        [\"view:incidence_angle\"]},\n                    {\"required\": [\"view:azimuth\"]},\n
        \                   {\"required\": [\"view:sun_azimuth\"]},\n                    {\"required\":
        [\"view:sun_elevation\"]}\n                  ]\n                },\n                {\n
        \                 \"$ref\": \"#/definitions/fields\"\n                }\n
        \             ]\n            },\n            \"assets\": {\n              \"type\":
        \"object\",\n              \"additionalProperties\": {\n                \"$ref\":
        \"#/definitions/fields\"\n              }\n            }\n          }\n        },\n
        \       {\n          \"$ref\": \"#/definitions/stac_extensions\"\n        }\n
        \     ]\n    },\n    {\n      \"$comment\": \"This is the schema for STAC
        Collections.\",\n      \"allOf\": [\n        {\n          \"type\": \"object\",\n
        \         \"required\": [\n            \"type\"\n          ],\n          \"properties\":
        {\n            \"type\": {\n              \"const\": \"Collection\"\n            },\n
        \           \"assets\": {\n              \"type\": \"object\",\n              \"additionalProperties\":
        {\n                \"$ref\": \"#/definitions/fields\"\n              }\n            },\n
        \           \"item_assets\": {\n              \"type\": \"object\",\n              \"additionalProperties\":
        {\n                \"$ref\": \"#/definitions/fields\"\n              }\n            }\n
        \         }\n        },\n        {\n          \"$ref\": \"#/definitions/stac_extensions\"\n
        \       }\n      ]\n    }\n  ],\n  \"definitions\": {\n    \"stac_extensions\":
        {\n      \"type\": \"object\",\n      \"required\": [\n        \"stac_extensions\"\n
        \     ],\n      \"properties\": {\n        \"stac_extensions\": {\n          \"type\":
        \"array\",\n          \"contains\": {\n            \"contains\": {\n              \"const\":
        \"https://stac-extensions.github.io/view/v1.0.0/schema.json\"\n            }\n
        \         }\n        }\n      }\n    },\n    \"fields\": {\n      \"$comment\":
        \"Add your new fields here. Don't require them here, do that above in the
        item schema.\",\n      \"type\": \"object\",\n      \"properties\": {\n        \"view:off_nadir\":
        {\n          \"title\": \"Off Nadir\",\n          \"type\": \"number\",\n
        \         \"minimum\": 0,\n          \"maximum\": 90\n        },\n        \"view:incidence_angle\":
        {\n          \"title\": \"Center incidence angle\",\n          \"type\": \"number\",\n
        \         \"minimum\": 0,\n          \"maximum\": 90\n        },\n        \"view:azimuth\":
        {\n          \"title\": \"Azimuth angle\",\n          \"type\": \"number\",\n
        \         \"minimum\": 0,\n          \"maximum\": 360\n        },\n        \"view:sun_azimuth\":
        {\n          \"title\": \"Sun Azimuth\",\n          \"type\": \"number\",\n
        \         \"minimum\": 0,\n          \"maximum\": 360\n        },\n        \"view:sun_elevation\":
        {\n          \"title\": \"Sun Elevation\",\n          \"type\": \"number\",\n
        \         \"minimum\": -90,\n          \"maximum\": 90\n        }\n      },\n
        \     \"patternProperties\": {\n        \"^(?!view:)\": {}\n      },\n      \"additionalProperties\":
        false\n    }\n  }\n}"
    headers:
      Accept-Ranges:
      - bytes
      Access-Control-Allow-Origin:
      - '*'
      Age:
      - '0'
      Cache-Control:
      - max-age=600
      Connection:
      - close
      Content-Length:
      - '3583'
      Content-Type:
      - application/json; charset=utf-8
      Date:
<<<<<<< HEAD
      - Mon, 04 Dec 2023 21:02:15 GMT
=======
      - Thu, 28 Mar 2024 20:13:43 GMT
>>>>>>> 24e16e4c
      ETag:
      - '"60635220-dff"'
      Last-Modified:
      - Tue, 30 Mar 2021 16:30:24 GMT
      Server:
      - GitHub.com
      Strict-Transport-Security:
      - max-age=31556952
      Vary:
      - Accept-Encoding
      Via:
      - 1.1 varnish
      X-Cache:
      - HIT
      X-Cache-Hits:
      - '1'
      X-Fastly-Request-ID:
<<<<<<< HEAD
      - 71195668c362ae5e9aa2be887c9a7e80adca4cb5
      X-GitHub-Request-Id:
      - B7DA:2332:22138:2FC33:656DF08B
      X-Served-By:
      - cache-ewr18175-EWR
      X-Timer:
      - S1701723736.871228,VS0,VE17
      expires:
      - Mon, 04 Dec 2023 15:40:19 GMT
=======
      - 8785b224a10c7fd4d794d737443a9460a25400d0
      X-GitHub-Request-Id:
      - 2772:14C61:6E9024:8F3B81:6605BE0D
      X-Served-By:
      - cache-ewr18159-EWR
      X-Timer:
      - S1711656823.096604,VS0,VE15
      expires:
      - Thu, 28 Mar 2024 19:09:25 GMT
>>>>>>> 24e16e4c
      permissions-policy:
      - interest-cohort=()
      x-proxy-cache:
      - MISS
    status:
      code: 200
      message: OK
version: 1<|MERGE_RESOLUTION|>--- conflicted
+++ resolved
@@ -95,11 +95,7 @@
       Content-Type:
       - application/json; charset=utf-8
       Date:
-<<<<<<< HEAD
-      - Mon, 04 Dec 2023 21:02:15 GMT
-=======
       - Thu, 28 Mar 2024 20:13:42 GMT
->>>>>>> 24e16e4c
       ETag:
       - '"63e664c8-13bc"'
       Last-Modified:
@@ -117,17 +113,6 @@
       X-Cache-Hits:
       - '0'
       X-Fastly-Request-ID:
-<<<<<<< HEAD
-      - a19eacd265290b55b11ef82aa463420a3614b3f9
-      X-GitHub-Request-Id:
-      - 9056:9330:14EA61:1BB210:656E3E57
-      X-Served-By:
-      - cache-ewr18181-EWR
-      X-Timer:
-      - S1701723736.766805,VS0,VE28
-      expires:
-      - Mon, 04 Dec 2023 21:12:15 GMT
-=======
       - 7f8d9a32fdfb90ff68db64d83eb031dc120f472d
       X-GitHub-Request-Id:
       - 5B26:3FB5:EBCC97:12D0123:6605CF76
@@ -257,7 +242,6 @@
       - S1711656823.005394,VS0,VE22
       expires:
       - Thu, 28 Mar 2024 20:23:43 GMT
->>>>>>> 24e16e4c
       permissions-policy:
       - interest-cohort=()
       x-proxy-cache:
@@ -341,11 +325,7 @@
       Content-Type:
       - application/json; charset=utf-8
       Date:
-<<<<<<< HEAD
-      - Mon, 04 Dec 2023 21:02:15 GMT
-=======
       - Thu, 28 Mar 2024 20:13:43 GMT
->>>>>>> 24e16e4c
       ETag:
       - '"60635220-dff"'
       Last-Modified:
@@ -363,17 +343,6 @@
       X-Cache-Hits:
       - '1'
       X-Fastly-Request-ID:
-<<<<<<< HEAD
-      - 71195668c362ae5e9aa2be887c9a7e80adca4cb5
-      X-GitHub-Request-Id:
-      - B7DA:2332:22138:2FC33:656DF08B
-      X-Served-By:
-      - cache-ewr18175-EWR
-      X-Timer:
-      - S1701723736.871228,VS0,VE17
-      expires:
-      - Mon, 04 Dec 2023 15:40:19 GMT
-=======
       - 8785b224a10c7fd4d794d737443a9460a25400d0
       X-GitHub-Request-Id:
       - 2772:14C61:6E9024:8F3B81:6605BE0D
@@ -383,7 +352,6 @@
       - S1711656823.096604,VS0,VE15
       expires:
       - Thu, 28 Mar 2024 19:09:25 GMT
->>>>>>> 24e16e4c
       permissions-policy:
       - interest-cohort=()
       x-proxy-cache:
