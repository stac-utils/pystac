interactions:
- request:
    body: null
    headers:
      Connection:
      - close
      Host:
      - stac-extensions.github.io
      User-Agent:
      - Python-urllib/3.11
    method: GET
    uri: https://stac-extensions.github.io/eo/v1.1.0/schema.json
  response:
    body:
      string: "{\n  \"$schema\": \"http://json-schema.org/draft-07/schema#\",\n  \"$id\":
        \"https://stac-extensions.github.io/eo/v1.1.0/schema.json#\",\n  \"title\":
        \"EO Extension\",\n  \"description\": \"STAC EO Extension for STAC Items.\",\n
        \ \"oneOf\": [\n    {\n      \"$comment\": \"This is the schema for STAC Items.\",\n
        \     \"allOf\": [\n        {\n          \"type\": \"object\",\n          \"required\":
        [\n            \"type\",\n            \"properties\",\n            \"assets\"\n
        \         ],\n          \"properties\": {\n            \"type\": {\n              \"const\":
        \"Feature\"\n            },\n            \"properties\": {\n              \"$ref\":
        \"#/definitions/fields\"\n            },\n            \"assets\": {\n              \"type\":
        \"object\",\n              \"additionalProperties\": {\n                \"$ref\":
        \"#/definitions/fields\"\n              }\n            }\n          },\n          \"$comment\":
        \"The if-then-else below checks whether the eo:bands is given in assets or
        not. If yes, allows eo:bands in properties (else), otherwise, disallows eo:bands
        in properties (then).\",\n          \"if\": {\n            \"required\": [\n
        \             \"assets\"\n            ],\n            \"properties\": {\n
        \             \"assets\": {\n                \"type\": \"object\",\n                \"additionalProperties\":
        {\n                  \"properties\": {\n                    \"eo:bands\":
        false\n                  }\n                }\n              }\n            }\n
        \         },\n          \"then\": {\n            \"properties\": {\n              \"properties\":
        {\n                \"properties\": {\n                  \"eo:bands\": false\n
        \               }\n              }\n            }\n          },\n          \"else\":
        {\n            \"properties\": {\n              \"properties\": {\n                \"properties\":
        {\n                  \"eo:bands\": {\n                    \"$ref\": \"#/definitions/bands\"\n
        \                 }\n                }\n              }\n            }\n          }\n
        \       },\n        {\n          \"$ref\": \"#/definitions/stac_extensions\"\n
        \       }\n      ]\n    },\n    {\n      \"$comment\": \"This is the schema
        for STAC Collections.\",\n      \"allOf\": [\n        {\n          \"type\":
        \"object\",\n          \"required\": [\n            \"type\"\n          ],\n
        \         \"properties\": {\n            \"type\": {\n              \"const\":
        \"Collection\"\n            },\n            \"assets\": {\n              \"type\":
        \"object\",\n              \"additionalProperties\": {\n                \"$ref\":
        \"#/definitions/fields\"\n              }\n            },\n            \"item_assets\":
        {\n              \"type\": \"object\",\n              \"additionalProperties\":
        {\n                \"$ref\": \"#/definitions/fields\"\n              }\n            }\n
        \         }\n        },\n        {\n          \"$ref\": \"#/definitions/stac_extensions\"\n
        \       }\n      ]\n    }\n  ],\n  \"definitions\": {\n    \"stac_extensions\":
        {\n      \"type\": \"object\",\n      \"required\": [\n        \"stac_extensions\"\n
        \     ],\n      \"properties\": {\n        \"stac_extensions\": {\n          \"type\":
        \"array\",\n          \"contains\": {\n            \"const\": \"https://stac-extensions.github.io/eo/v1.1.0/schema.json\"\n
        \         }\n        }\n      }\n    },\n    \"fields\": {\n      \"type\":
        \"object\",\n      \"properties\": {\n        \"eo:cloud_cover\": {\n          \"title\":
        \"Cloud Cover\",\n          \"type\": \"number\",\n          \"minimum\":
        0,\n          \"maximum\": 100\n        },\n        \"eo:snow_cover\": {\n
        \         \"title\": \"Snow and Ice Cover\",\n          \"type\": \"number\",\n
        \         \"minimum\": 0,\n          \"maximum\": 100\n        },\n        \"eo:bands\":
        {\n          \"$ref\": \"#/definitions/bands\"\n        }\n      },\n      \"patternProperties\":
        {\n        \"^(?!eo:)\": {}\n      },\n      \"additionalProperties\": false\n
        \   },\n    \"bands\": {\n      \"title\": \"Bands\",\n      \"type\": \"array\",\n
        \     \"minItems\": 1,\n      \"items\": {\n        \"title\": \"Band\",\n
        \       \"type\": \"object\",\n        \"minProperties\": 1,\n        \"properties\":
        {\n          \"name\": {\n            \"title\": \"Name of the band\",\n            \"type\":
        \"string\"\n          },\n          \"common_name\": {\n            \"title\":
        \"Common Name of the band\",\n            \"type\": \"string\",\n            \"enum\":
        [\n              \"coastal\",\n              \"blue\",\n              \"green\",\n
        \             \"red\",\n              \"rededge\",\n              \"yellow\",\n
        \             \"pan\",\n              \"nir\",\n              \"nir08\",\n
        \             \"nir09\",\n              \"cirrus\",\n              \"swir16\",\n
        \             \"swir22\",\n              \"lwir\",\n              \"lwir11\",\n
        \             \"lwir12\"\n            ]\n          },\n          \"description\":
        {\n            \"title\": \"Description of the band\",\n            \"type\":
        \"string\",\n            \"minLength\": 1\n          },\n          \"center_wavelength\":
        {\n            \"title\": \"Center Wavelength\",\n            \"type\": \"number\",\n
        \           \"minimumExclusive\": 0\n          },\n          \"full_width_half_max\":
        {\n            \"title\": \"Full Width Half Max (FWHM)\",\n            \"type\":
        \"number\",\n            \"minimumExclusive\": 0\n          },\n          \"solar_illumination\":
        {\n            \"title\": \"Solar Illumination\",\n            \"type\": \"number\",\n
        \           \"minimum\": 0\n          }\n        }\n      }\n    }\n  }\n}\n"
    headers:
      Accept-Ranges:
      - bytes
      Access-Control-Allow-Origin:
      - '*'
      Age:
      - '1'
      Cache-Control:
      - max-age=600
      Connection:
      - close
      Content-Length:
      - '5052'
      Content-Type:
      - application/json; charset=utf-8
      Date:
<<<<<<< HEAD
      - Mon, 04 Dec 2023 21:02:16 GMT
=======
      - Thu, 28 Mar 2024 20:13:43 GMT
>>>>>>> 24e16e4c
      ETag:
      - '"63e664c8-13bc"'
      Last-Modified:
      - Fri, 10 Feb 2023 15:37:44 GMT
      Server:
      - GitHub.com
      Strict-Transport-Security:
      - max-age=31556952
      Vary:
      - Accept-Encoding
      Via:
      - 1.1 varnish
      X-Cache:
      - HIT
      X-Cache-Hits:
      - '1'
      X-Fastly-Request-ID:
<<<<<<< HEAD
      - d91b3f860ce4910bc58cc5fd8166a954242216ee
      X-GitHub-Request-Id:
      - 9056:9330:14EA61:1BB210:656E3E57
      X-Served-By:
      - cache-ewr18141-EWR
      X-Timer:
      - S1701723736.482182,VS0,VE2
      expires:
      - Mon, 04 Dec 2023 21:12:15 GMT
=======
      - b0c19b4713c637891169d1ae0133dcea4d01bde7
      X-GitHub-Request-Id:
      - 5B26:3FB5:EBCC97:12D0123:6605CF76
      X-Served-By:
      - cache-ewr18137-EWR
      X-Timer:
      - S1711656824.819677,VS0,VE2
      expires:
      - Thu, 28 Mar 2024 20:23:42 GMT
>>>>>>> 24e16e4c
      permissions-policy:
      - interest-cohort=()
      x-proxy-cache:
      - MISS
    status:
      code: 200
      message: OK
- request:
    body: null
    headers:
      Connection:
      - close
      Host:
      - stac-extensions.github.io
      User-Agent:
      - Python-urllib/3.11
    method: GET
    uri: https://stac-extensions.github.io/view/v1.0.0/schema.json
  response:
    body:
      string: "{\n  \"$schema\": \"http://json-schema.org/draft-07/schema#\",\n  \"$id\":
        \"https://stac-extensions.github.io/view/v1.0.0/schema.json#\",\n  \"title\":
        \"View Geometry Extension\",\n  \"description\": \"STAC View Geometry Extension
        for STAC Items and STAC Collections.\",\n  \"oneOf\": [\n    {\n      \"$comment\":
        \"This is the schema for STAC Items.\",\n      \"allOf\": [\n        {\n          \"type\":
        \"object\",\n          \"required\": [\n            \"type\",\n            \"properties\",\n
        \           \"assets\"\n          ],\n          \"properties\": {\n            \"type\":
        {\n              \"const\": \"Feature\"\n            },\n            \"properties\":
        {\n              \"allOf\": [\n                {\n                  \"anyOf\":
        [\n                    {\"required\": [\"view:off_nadir\"]},\n                    {\"required\":
        [\"view:incidence_angle\"]},\n                    {\"required\": [\"view:azimuth\"]},\n
        \                   {\"required\": [\"view:sun_azimuth\"]},\n                    {\"required\":
        [\"view:sun_elevation\"]}\n                  ]\n                },\n                {\n
        \                 \"$ref\": \"#/definitions/fields\"\n                }\n
        \             ]\n            },\n            \"assets\": {\n              \"type\":
        \"object\",\n              \"additionalProperties\": {\n                \"$ref\":
        \"#/definitions/fields\"\n              }\n            }\n          }\n        },\n
        \       {\n          \"$ref\": \"#/definitions/stac_extensions\"\n        }\n
        \     ]\n    },\n    {\n      \"$comment\": \"This is the schema for STAC
        Collections.\",\n      \"allOf\": [\n        {\n          \"type\": \"object\",\n
        \         \"required\": [\n            \"type\"\n          ],\n          \"properties\":
        {\n            \"type\": {\n              \"const\": \"Collection\"\n            },\n
        \           \"assets\": {\n              \"type\": \"object\",\n              \"additionalProperties\":
        {\n                \"$ref\": \"#/definitions/fields\"\n              }\n            },\n
        \           \"item_assets\": {\n              \"type\": \"object\",\n              \"additionalProperties\":
        {\n                \"$ref\": \"#/definitions/fields\"\n              }\n            }\n
        \         }\n        },\n        {\n          \"$ref\": \"#/definitions/stac_extensions\"\n
        \       }\n      ]\n    }\n  ],\n  \"definitions\": {\n    \"stac_extensions\":
        {\n      \"type\": \"object\",\n      \"required\": [\n        \"stac_extensions\"\n
        \     ],\n      \"properties\": {\n        \"stac_extensions\": {\n          \"type\":
        \"array\",\n          \"contains\": {\n            \"contains\": {\n              \"const\":
        \"https://stac-extensions.github.io/view/v1.0.0/schema.json\"\n            }\n
        \         }\n        }\n      }\n    },\n    \"fields\": {\n      \"$comment\":
        \"Add your new fields here. Don't require them here, do that above in the
        item schema.\",\n      \"type\": \"object\",\n      \"properties\": {\n        \"view:off_nadir\":
        {\n          \"title\": \"Off Nadir\",\n          \"type\": \"number\",\n
        \         \"minimum\": 0,\n          \"maximum\": 90\n        },\n        \"view:incidence_angle\":
        {\n          \"title\": \"Center incidence angle\",\n          \"type\": \"number\",\n
        \         \"minimum\": 0,\n          \"maximum\": 90\n        },\n        \"view:azimuth\":
        {\n          \"title\": \"Azimuth angle\",\n          \"type\": \"number\",\n
        \         \"minimum\": 0,\n          \"maximum\": 360\n        },\n        \"view:sun_azimuth\":
        {\n          \"title\": \"Sun Azimuth\",\n          \"type\": \"number\",\n
        \         \"minimum\": 0,\n          \"maximum\": 360\n        },\n        \"view:sun_elevation\":
        {\n          \"title\": \"Sun Elevation\",\n          \"type\": \"number\",\n
        \         \"minimum\": -90,\n          \"maximum\": 90\n        }\n      },\n
        \     \"patternProperties\": {\n        \"^(?!view:)\": {}\n      },\n      \"additionalProperties\":
        false\n    }\n  }\n}"
    headers:
      Accept-Ranges:
      - bytes
      Access-Control-Allow-Origin:
      - '*'
      Age:
      - '1'
      Cache-Control:
      - max-age=600
      Connection:
      - close
      Content-Length:
      - '3583'
      Content-Type:
      - application/json; charset=utf-8
      Date:
<<<<<<< HEAD
      - Mon, 04 Dec 2023 21:02:16 GMT
=======
      - Thu, 28 Mar 2024 20:13:43 GMT
>>>>>>> 24e16e4c
      ETag:
      - '"60635220-dff"'
      Last-Modified:
      - Tue, 30 Mar 2021 16:30:24 GMT
      Server:
      - GitHub.com
      Strict-Transport-Security:
      - max-age=31556952
      Vary:
      - Accept-Encoding
      Via:
      - 1.1 varnish
      X-Cache:
      - HIT
      X-Cache-Hits:
      - '1'
      X-Fastly-Request-ID:
<<<<<<< HEAD
      - 39ac050ad04e5ce51fe74b09e18c0e48616c6f63
      X-GitHub-Request-Id:
      - B7DA:2332:22138:2FC33:656DF08B
      X-Served-By:
      - cache-ewr18148-EWR
      X-Timer:
      - S1701723737.566664,VS0,VE1
      expires:
      - Mon, 04 Dec 2023 15:40:19 GMT
=======
      - 96101a8fc3e175d554ad1b45d981594a7497a3e9
      X-GitHub-Request-Id:
      - 2772:14C61:6E9024:8F3B81:6605BE0D
      X-Served-By:
      - cache-ewr18145-EWR
      X-Timer:
      - S1711656824.904724,VS0,VE2
      expires:
      - Thu, 28 Mar 2024 19:09:25 GMT
      permissions-policy:
      - interest-cohort=()
      x-proxy-cache:
      - MISS
    status:
      code: 200
      message: OK
- request:
    body: null
    headers:
      Connection:
      - close
      Host:
      - stac-extensions.github.io
      User-Agent:
      - Python-urllib/3.11
    method: GET
    uri: https://stac-extensions.github.io/projection/v1.1.0/schema.json
  response:
    body:
      string: "{\n  \"$schema\": \"http://json-schema.org/draft-07/schema#\",\n  \"$id\":
        \"https://stac-extensions.github.io/projection/v1.1.0/schema.json\",\n  \"title\":
        \"Projection Extension\",\n  \"description\": \"STAC Projection Extension
        for STAC Items.\",\n  \"$comment\": \"This schema succeeds if the proj: fields
        are not used at all, please keep this in mind.\",\n  \"oneOf\": [\n    {\n
        \     \"$comment\": \"This is the schema for STAC Items.\",\n      \"allOf\":
        [\n        {\n          \"$ref\": \"#/definitions/stac_extensions\"\n        },\n
        \       {\n          \"type\": \"object\",\n          \"required\": [\n            \"type\",\n
        \           \"properties\",\n            \"assets\"\n          ],\n          \"properties\":
        {\n            \"type\": {\n              \"const\": \"Feature\"\n            },\n
        \           \"properties\": {\n              \"$ref\": \"#/definitions/fields\"\n
        \           },\n            \"assets\": {\n              \"type\": \"object\",\n
        \             \"additionalProperties\": {\n                \"$ref\": \"#/definitions/fields\"\n
        \             }\n            }\n          }\n        }\n      ]\n    },\n
        \   {\n      \"$comment\": \"This is the schema for STAC Collections.\",\n
        \     \"allOf\": [\n        {\n          \"type\": \"object\",\n          \"required\":
        [\n            \"type\"\n          ],\n          \"properties\": {\n            \"type\":
        {\n              \"const\": \"Collection\"\n            },\n            \"assets\":
        {\n              \"type\": \"object\",\n              \"additionalProperties\":
        {\n                \"$ref\": \"#/definitions/fields\"\n              }\n            },\n
        \           \"item_assets\": {\n              \"type\": \"object\",\n              \"additionalProperties\":
        {\n                \"$ref\": \"#/definitions/fields\"\n              }\n            }\n
        \         }\n        },\n        {\n          \"$ref\": \"#/definitions/stac_extensions\"\n
        \       }\n      ]\n    }\n  ],\n  \"definitions\": {\n    \"stac_extensions\":
        {\n      \"type\": \"object\",\n      \"required\": [\n        \"stac_extensions\"\n
        \     ],\n      \"properties\": {\n        \"stac_extensions\": {\n          \"type\":
        \"array\",\n          \"contains\": {\n            \"const\": \"https://stac-extensions.github.io/projection/v1.1.0/schema.json\"\n
        \         }\n        }\n      }\n    },\n    \"fields\": {\n      \"type\":
        \"object\",\n      \"properties\": {\n        \"proj:epsg\":{\n          \"title\":\"EPSG
        code\",\n          \"type\":[\n            \"integer\",\n            \"null\"\n
        \         ]\n        },\n        \"proj:wkt2\":{\n          \"title\":\"Coordinate
        Reference System in WKT2 format\",\n          \"type\":[\n            \"string\",\n
        \           \"null\"\n          ]\n        },\n        \"proj:projjson\":
        {\n          \"title\":\"Coordinate Reference System in PROJJSON format\",\n
        \         \"oneOf\": [\n            {\n              \"$ref\": \"https://proj.org/schemas/v0.5/projjson.schema.json\"\n
        \           },\n            {\n              \"type\": \"null\"\n            }\n
        \         ]\n        },\n        \"proj:geometry\":{\n          \"$ref\":
        \"https://geojson.org/schema/Geometry.json\"\n        },\n        \"proj:bbox\":{\n
        \         \"title\":\"Extent\",\n          \"type\":\"array\",\n          \"oneOf\":
        [\n            {\n              \"minItems\":4,\n              \"maxItems\":4\n
        \           },\n            {\n              \"minItems\":6,\n              \"maxItems\":6\n
        \           }\n          ],\n          \"items\":{\n            \"type\":\"number\"\n
        \         }\n        },\n        \"proj:centroid\":{\n          \"title\":\"Centroid\",\n
        \         \"type\":\"object\",\n          \"required\": [\n            \"lat\",\n
        \           \"lon\"\n          ],\n          \"properties\": {\n            \"lat\":
        {\n              \"type\": \"number\",\n              \"minimum\": -90,\n
        \             \"maximum\": 90\n            },\n            \"lon\": {\n              \"type\":
        \"number\",\n              \"minimum\": -180,\n              \"maximum\":
        180\n            }\n          }\n        },\n        \"proj:shape\":{\n          \"title\":\"Shape\",\n
        \         \"type\":\"array\",\n          \"minItems\":2,\n          \"maxItems\":2,\n
        \         \"items\":{\n            \"type\":\"integer\"\n          }\n        },\n
        \       \"proj:transform\":{\n          \"title\":\"Transform\",\n          \"type\":\"array\",\n
        \         \"oneOf\": [\n            {\n              \"minItems\":6,\n              \"maxItems\":6\n
        \           },\n            {\n              \"minItems\":9,\n              \"maxItems\":9\n
        \           }\n          ],\n          \"items\":{\n            \"type\":\"number\"\n
        \         }\n        }\n      },\n      \"patternProperties\": {\n        \"^(?!proj:)\":
        {}\n      },\n      \"additionalProperties\": false\n    }\n  }\n}"
    headers:
      Accept-Ranges:
      - bytes
      Access-Control-Allow-Origin:
      - '*'
      Age:
      - '1'
      Cache-Control:
      - max-age=600
      Connection:
      - close
      Content-Length:
      - '4369'
      Content-Type:
      - application/json; charset=utf-8
      Date:
      - Thu, 28 Mar 2024 20:13:43 GMT
      ETag:
      - '"63e6651b-1111"'
      Last-Modified:
      - Fri, 10 Feb 2023 15:39:07 GMT
      Server:
      - GitHub.com
      Strict-Transport-Security:
      - max-age=31556952
      Vary:
      - Accept-Encoding
      Via:
      - 1.1 varnish
      X-Cache:
      - HIT
      X-Cache-Hits:
      - '1'
      X-Fastly-Request-ID:
      - 856ebf23c84f891c5af54aa31826dfed8cbd3e3b
      X-GitHub-Request-Id:
      - 3C38:3106DE:EFEE58:131462C:6605CF76
      X-Served-By:
      - cache-ewr18134-EWR
      X-Timer:
      - S1711656824.995547,VS0,VE2
      expires:
      - Thu, 28 Mar 2024 20:23:43 GMT
>>>>>>> 24e16e4c
      permissions-policy:
      - interest-cohort=()
      x-proxy-cache:
      - MISS
    status:
      code: 200
      message: OK
version: 1<|MERGE_RESOLUTION|>--- conflicted
+++ resolved
@@ -95,11 +95,7 @@
       Content-Type:
       - application/json; charset=utf-8
       Date:
-<<<<<<< HEAD
-      - Mon, 04 Dec 2023 21:02:16 GMT
-=======
       - Thu, 28 Mar 2024 20:13:43 GMT
->>>>>>> 24e16e4c
       ETag:
       - '"63e664c8-13bc"'
       Last-Modified:
@@ -117,17 +113,6 @@
       X-Cache-Hits:
       - '1'
       X-Fastly-Request-ID:
-<<<<<<< HEAD
-      - d91b3f860ce4910bc58cc5fd8166a954242216ee
-      X-GitHub-Request-Id:
-      - 9056:9330:14EA61:1BB210:656E3E57
-      X-Served-By:
-      - cache-ewr18141-EWR
-      X-Timer:
-      - S1701723736.482182,VS0,VE2
-      expires:
-      - Mon, 04 Dec 2023 21:12:15 GMT
-=======
       - b0c19b4713c637891169d1ae0133dcea4d01bde7
       X-GitHub-Request-Id:
       - 5B26:3FB5:EBCC97:12D0123:6605CF76
@@ -137,7 +122,6 @@
       - S1711656824.819677,VS0,VE2
       expires:
       - Thu, 28 Mar 2024 20:23:42 GMT
->>>>>>> 24e16e4c
       permissions-policy:
       - interest-cohort=()
       x-proxy-cache:
@@ -221,11 +205,7 @@
       Content-Type:
       - application/json; charset=utf-8
       Date:
-<<<<<<< HEAD
-      - Mon, 04 Dec 2023 21:02:16 GMT
-=======
       - Thu, 28 Mar 2024 20:13:43 GMT
->>>>>>> 24e16e4c
       ETag:
       - '"60635220-dff"'
       Last-Modified:
@@ -243,17 +223,6 @@
       X-Cache-Hits:
       - '1'
       X-Fastly-Request-ID:
-<<<<<<< HEAD
-      - 39ac050ad04e5ce51fe74b09e18c0e48616c6f63
-      X-GitHub-Request-Id:
-      - B7DA:2332:22138:2FC33:656DF08B
-      X-Served-By:
-      - cache-ewr18148-EWR
-      X-Timer:
-      - S1701723737.566664,VS0,VE1
-      expires:
-      - Mon, 04 Dec 2023 15:40:19 GMT
-=======
       - 96101a8fc3e175d554ad1b45d981594a7497a3e9
       X-GitHub-Request-Id:
       - 2772:14C61:6E9024:8F3B81:6605BE0D
@@ -383,7 +352,6 @@
       - S1711656824.995547,VS0,VE2
       expires:
       - Thu, 28 Mar 2024 20:23:43 GMT
->>>>>>> 24e16e4c
       permissions-policy:
       - interest-cohort=()
       x-proxy-cache:
