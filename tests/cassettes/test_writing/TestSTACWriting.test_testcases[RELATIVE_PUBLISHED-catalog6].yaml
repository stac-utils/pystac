--- conflicted
+++ resolved
@@ -85,11 +85,7 @@
       Access-Control-Allow-Origin:
       - '*'
       Age:
-<<<<<<< HEAD
-      - '112'
-=======
       - '11'
->>>>>>> 24e16e4c
       Cache-Control:
       - max-age=600
       Connection:
@@ -99,11 +95,7 @@
       Content-Type:
       - application/json; charset=utf-8
       Date:
-<<<<<<< HEAD
-      - Mon, 04 Dec 2023 21:04:07 GMT
-=======
       - Thu, 28 Mar 2024 20:13:54 GMT
->>>>>>> 24e16e4c
       ETag:
       - '"63e664c8-13bc"'
       Last-Modified:
@@ -121,17 +113,6 @@
       X-Cache-Hits:
       - '1'
       X-Fastly-Request-ID:
-<<<<<<< HEAD
-      - ded81eb8f2a087bddadb73e3053e6abd4e080c63
-      X-GitHub-Request-Id:
-      - 9056:9330:14EA61:1BB210:656E3E57
-      X-Served-By:
-      - cache-ewr18172-EWR
-      X-Timer:
-      - S1701723848.794998,VS0,VE2
-      expires:
-      - Mon, 04 Dec 2023 21:12:15 GMT
-=======
       - 1864d80de143929356020f9f5e85ce5705f10c60
       X-GitHub-Request-Id:
       - 5B26:3FB5:EBCC97:12D0123:6605CF76
@@ -141,7 +122,6 @@
       - S1711656834.389762,VS0,VE2
       expires:
       - Thu, 28 Mar 2024 20:23:42 GMT
->>>>>>> 24e16e4c
       permissions-policy:
       - interest-cohort=()
       x-proxy-cache:
@@ -215,11 +195,7 @@
       Access-Control-Allow-Origin:
       - '*'
       Age:
-<<<<<<< HEAD
-      - '112'
-=======
       - '11'
->>>>>>> 24e16e4c
       Cache-Control:
       - max-age=600
       Connection:
@@ -229,11 +205,7 @@
       Content-Type:
       - application/json; charset=utf-8
       Date:
-<<<<<<< HEAD
-      - Mon, 04 Dec 2023 21:04:07 GMT
-=======
       - Thu, 28 Mar 2024 20:13:54 GMT
->>>>>>> 24e16e4c
       ETag:
       - '"60635220-dff"'
       Last-Modified:
@@ -251,17 +223,6 @@
       X-Cache-Hits:
       - '1'
       X-Fastly-Request-ID:
-<<<<<<< HEAD
-      - 4c90d7fc4c247478997286ccf2fd871c4ec75e12
-      X-GitHub-Request-Id:
-      - B7DA:2332:22138:2FC33:656DF08B
-      X-Served-By:
-      - cache-ewr18135-EWR
-      X-Timer:
-      - S1701723848.877707,VS0,VE1
-      expires:
-      - Mon, 04 Dec 2023 15:40:19 GMT
-=======
       - ece617ada8db3fd74b78dec235e7c5cc150a4641
       X-GitHub-Request-Id:
       - 2772:14C61:6E9024:8F3B81:6605BE0D
@@ -391,7 +352,6 @@
       - S1711656835.564382,VS0,VE1
       expires:
       - Thu, 28 Mar 2024 20:23:43 GMT
->>>>>>> 24e16e4c
       permissions-policy:
       - interest-cohort=()
       x-proxy-cache:
