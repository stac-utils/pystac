interactions:
- request:
    body: null
    headers:
      Connection:
      - close
      Host:
      - stac-extensions.github.io
      User-Agent:
      - Python-urllib/3.11
    method: GET
    uri: https://stac-extensions.github.io/eo/v1.1.0/schema.json
  response:
    body:
      string: "{\n  \"$schema\": \"http://json-schema.org/draft-07/schema#\",\n  \"$id\":
        \"https://stac-extensions.github.io/eo/v1.1.0/schema.json#\",\n  \"title\":
        \"EO Extension\",\n  \"description\": \"STAC EO Extension for STAC Items.\",\n
        \ \"oneOf\": [\n    {\n      \"$comment\": \"This is the schema for STAC Items.\",\n
        \     \"allOf\": [\n        {\n          \"type\": \"object\",\n          \"required\":
        [\n            \"type\",\n            \"properties\",\n            \"assets\"\n
        \         ],\n          \"properties\": {\n            \"type\": {\n              \"const\":
        \"Feature\"\n            },\n            \"properties\": {\n              \"$ref\":
        \"#/definitions/fields\"\n            },\n            \"assets\": {\n              \"type\":
        \"object\",\n              \"additionalProperties\": {\n                \"$ref\":
        \"#/definitions/fields\"\n              }\n            }\n          },\n          \"$comment\":
        \"The if-then-else below checks whether the eo:bands is given in assets or
        not. If yes, allows eo:bands in properties (else), otherwise, disallows eo:bands
        in properties (then).\",\n          \"if\": {\n            \"required\": [\n
        \             \"assets\"\n            ],\n            \"properties\": {\n
        \             \"assets\": {\n                \"type\": \"object\",\n                \"additionalProperties\":
        {\n                  \"properties\": {\n                    \"eo:bands\":
        false\n                  }\n                }\n              }\n            }\n
        \         },\n          \"then\": {\n            \"properties\": {\n              \"properties\":
        {\n                \"properties\": {\n                  \"eo:bands\": false\n
        \               }\n              }\n            }\n          },\n          \"else\":
        {\n            \"properties\": {\n              \"properties\": {\n                \"properties\":
        {\n                  \"eo:bands\": {\n                    \"$ref\": \"#/definitions/bands\"\n
        \                 }\n                }\n              }\n            }\n          }\n
        \       },\n        {\n          \"$ref\": \"#/definitions/stac_extensions\"\n
        \       }\n      ]\n    },\n    {\n      \"$comment\": \"This is the schema
        for STAC Collections.\",\n      \"allOf\": [\n        {\n          \"type\":
        \"object\",\n          \"required\": [\n            \"type\"\n          ],\n
        \         \"properties\": {\n            \"type\": {\n              \"const\":
        \"Collection\"\n            },\n            \"assets\": {\n              \"type\":
        \"object\",\n              \"additionalProperties\": {\n                \"$ref\":
        \"#/definitions/fields\"\n              }\n            },\n            \"item_assets\":
        {\n              \"type\": \"object\",\n              \"additionalProperties\":
        {\n                \"$ref\": \"#/definitions/fields\"\n              }\n            }\n
        \         }\n        },\n        {\n          \"$ref\": \"#/definitions/stac_extensions\"\n
        \       }\n      ]\n    }\n  ],\n  \"definitions\": {\n    \"stac_extensions\":
        {\n      \"type\": \"object\",\n      \"required\": [\n        \"stac_extensions\"\n
        \     ],\n      \"properties\": {\n        \"stac_extensions\": {\n          \"type\":
        \"array\",\n          \"contains\": {\n            \"const\": \"https://stac-extensions.github.io/eo/v1.1.0/schema.json\"\n
        \         }\n        }\n      }\n    },\n    \"fields\": {\n      \"type\":
        \"object\",\n      \"properties\": {\n        \"eo:cloud_cover\": {\n          \"title\":
        \"Cloud Cover\",\n          \"type\": \"number\",\n          \"minimum\":
        0,\n          \"maximum\": 100\n        },\n        \"eo:snow_cover\": {\n
        \         \"title\": \"Snow and Ice Cover\",\n          \"type\": \"number\",\n
        \         \"minimum\": 0,\n          \"maximum\": 100\n        },\n        \"eo:bands\":
        {\n          \"$ref\": \"#/definitions/bands\"\n        }\n      },\n      \"patternProperties\":
        {\n        \"^(?!eo:)\": {}\n      },\n      \"additionalProperties\": false\n
        \   },\n    \"bands\": {\n      \"title\": \"Bands\",\n      \"type\": \"array\",\n
        \     \"minItems\": 1,\n      \"items\": {\n        \"title\": \"Band\",\n
        \       \"type\": \"object\",\n        \"minProperties\": 1,\n        \"properties\":
        {\n          \"name\": {\n            \"title\": \"Name of the band\",\n            \"type\":
        \"string\"\n          },\n          \"common_name\": {\n            \"title\":
        \"Common Name of the band\",\n            \"type\": \"string\",\n            \"enum\":
        [\n              \"coastal\",\n              \"blue\",\n              \"green\",\n
        \             \"red\",\n              \"rededge\",\n              \"yellow\",\n
        \             \"pan\",\n              \"nir\",\n              \"nir08\",\n
        \             \"nir09\",\n              \"cirrus\",\n              \"swir16\",\n
        \             \"swir22\",\n              \"lwir\",\n              \"lwir11\",\n
        \             \"lwir12\"\n            ]\n          },\n          \"description\":
        {\n            \"title\": \"Description of the band\",\n            \"type\":
        \"string\",\n            \"minLength\": 1\n          },\n          \"center_wavelength\":
        {\n            \"title\": \"Center Wavelength\",\n            \"type\": \"number\",\n
        \           \"minimumExclusive\": 0\n          },\n          \"full_width_half_max\":
        {\n            \"title\": \"Full Width Half Max (FWHM)\",\n            \"type\":
        \"number\",\n            \"minimumExclusive\": 0\n          },\n          \"solar_illumination\":
        {\n            \"title\": \"Solar Illumination\",\n            \"type\": \"number\",\n
        \           \"minimum\": 0\n          }\n        }\n      }\n    }\n  }\n}\n"
    headers:
      Accept-Ranges:
      - bytes
      Access-Control-Allow-Origin:
      - '*'
      Age:
<<<<<<< HEAD
      - '111'
=======
      - '10'
>>>>>>> 24e16e4c
      Cache-Control:
      - max-age=600
      Connection:
      - close
      Content-Length:
      - '5052'
      Content-Type:
      - application/json; charset=utf-8
      Date:
<<<<<<< HEAD
      - Mon, 04 Dec 2023 21:04:06 GMT
=======
      - Thu, 28 Mar 2024 20:13:52 GMT
>>>>>>> 24e16e4c
      ETag:
      - '"63e664c8-13bc"'
      Last-Modified:
      - Fri, 10 Feb 2023 15:37:44 GMT
      Server:
      - GitHub.com
      Strict-Transport-Security:
      - max-age=31556952
      Vary:
      - Accept-Encoding
      Via:
      - 1.1 varnish
      X-Cache:
      - HIT
      X-Cache-Hits:
      - '1'
      X-Fastly-Request-ID:
<<<<<<< HEAD
      - d538a34310e68e0c4fa92517c965f02f80ad1976
      X-GitHub-Request-Id:
      - 9056:9330:14EA61:1BB210:656E3E57
      X-Served-By:
      - cache-ewr18175-EWR
      X-Timer:
      - S1701723847.590867,VS0,VE7
      expires:
      - Mon, 04 Dec 2023 21:12:15 GMT
=======
      - a6edd3f681d15a7ed1bd80040c027620e334960c
      X-GitHub-Request-Id:
      - 5B26:3FB5:EBCC97:12D0123:6605CF76
      X-Served-By:
      - cache-ewr18178-EWR
      X-Timer:
      - S1711656833.979931,VS0,VE2
      expires:
      - Thu, 28 Mar 2024 20:23:42 GMT
      permissions-policy:
      - interest-cohort=()
      x-proxy-cache:
      - MISS
    status:
      code: 200
      message: OK
- request:
    body: null
    headers:
      Connection:
      - close
      Host:
      - stac-extensions.github.io
      User-Agent:
      - Python-urllib/3.11
    method: GET
    uri: https://stac-extensions.github.io/projection/v1.1.0/schema.json
  response:
    body:
      string: "{\n  \"$schema\": \"http://json-schema.org/draft-07/schema#\",\n  \"$id\":
        \"https://stac-extensions.github.io/projection/v1.1.0/schema.json\",\n  \"title\":
        \"Projection Extension\",\n  \"description\": \"STAC Projection Extension
        for STAC Items.\",\n  \"$comment\": \"This schema succeeds if the proj: fields
        are not used at all, please keep this in mind.\",\n  \"oneOf\": [\n    {\n
        \     \"$comment\": \"This is the schema for STAC Items.\",\n      \"allOf\":
        [\n        {\n          \"$ref\": \"#/definitions/stac_extensions\"\n        },\n
        \       {\n          \"type\": \"object\",\n          \"required\": [\n            \"type\",\n
        \           \"properties\",\n            \"assets\"\n          ],\n          \"properties\":
        {\n            \"type\": {\n              \"const\": \"Feature\"\n            },\n
        \           \"properties\": {\n              \"$ref\": \"#/definitions/fields\"\n
        \           },\n            \"assets\": {\n              \"type\": \"object\",\n
        \             \"additionalProperties\": {\n                \"$ref\": \"#/definitions/fields\"\n
        \             }\n            }\n          }\n        }\n      ]\n    },\n
        \   {\n      \"$comment\": \"This is the schema for STAC Collections.\",\n
        \     \"allOf\": [\n        {\n          \"type\": \"object\",\n          \"required\":
        [\n            \"type\"\n          ],\n          \"properties\": {\n            \"type\":
        {\n              \"const\": \"Collection\"\n            },\n            \"assets\":
        {\n              \"type\": \"object\",\n              \"additionalProperties\":
        {\n                \"$ref\": \"#/definitions/fields\"\n              }\n            },\n
        \           \"item_assets\": {\n              \"type\": \"object\",\n              \"additionalProperties\":
        {\n                \"$ref\": \"#/definitions/fields\"\n              }\n            }\n
        \         }\n        },\n        {\n          \"$ref\": \"#/definitions/stac_extensions\"\n
        \       }\n      ]\n    }\n  ],\n  \"definitions\": {\n    \"stac_extensions\":
        {\n      \"type\": \"object\",\n      \"required\": [\n        \"stac_extensions\"\n
        \     ],\n      \"properties\": {\n        \"stac_extensions\": {\n          \"type\":
        \"array\",\n          \"contains\": {\n            \"const\": \"https://stac-extensions.github.io/projection/v1.1.0/schema.json\"\n
        \         }\n        }\n      }\n    },\n    \"fields\": {\n      \"type\":
        \"object\",\n      \"properties\": {\n        \"proj:epsg\":{\n          \"title\":\"EPSG
        code\",\n          \"type\":[\n            \"integer\",\n            \"null\"\n
        \         ]\n        },\n        \"proj:wkt2\":{\n          \"title\":\"Coordinate
        Reference System in WKT2 format\",\n          \"type\":[\n            \"string\",\n
        \           \"null\"\n          ]\n        },\n        \"proj:projjson\":
        {\n          \"title\":\"Coordinate Reference System in PROJJSON format\",\n
        \         \"oneOf\": [\n            {\n              \"$ref\": \"https://proj.org/schemas/v0.5/projjson.schema.json\"\n
        \           },\n            {\n              \"type\": \"null\"\n            }\n
        \         ]\n        },\n        \"proj:geometry\":{\n          \"$ref\":
        \"https://geojson.org/schema/Geometry.json\"\n        },\n        \"proj:bbox\":{\n
        \         \"title\":\"Extent\",\n          \"type\":\"array\",\n          \"oneOf\":
        [\n            {\n              \"minItems\":4,\n              \"maxItems\":4\n
        \           },\n            {\n              \"minItems\":6,\n              \"maxItems\":6\n
        \           }\n          ],\n          \"items\":{\n            \"type\":\"number\"\n
        \         }\n        },\n        \"proj:centroid\":{\n          \"title\":\"Centroid\",\n
        \         \"type\":\"object\",\n          \"required\": [\n            \"lat\",\n
        \           \"lon\"\n          ],\n          \"properties\": {\n            \"lat\":
        {\n              \"type\": \"number\",\n              \"minimum\": -90,\n
        \             \"maximum\": 90\n            },\n            \"lon\": {\n              \"type\":
        \"number\",\n              \"minimum\": -180,\n              \"maximum\":
        180\n            }\n          }\n        },\n        \"proj:shape\":{\n          \"title\":\"Shape\",\n
        \         \"type\":\"array\",\n          \"minItems\":2,\n          \"maxItems\":2,\n
        \         \"items\":{\n            \"type\":\"integer\"\n          }\n        },\n
        \       \"proj:transform\":{\n          \"title\":\"Transform\",\n          \"type\":\"array\",\n
        \         \"oneOf\": [\n            {\n              \"minItems\":6,\n              \"maxItems\":6\n
        \           },\n            {\n              \"minItems\":9,\n              \"maxItems\":9\n
        \           }\n          ],\n          \"items\":{\n            \"type\":\"number\"\n
        \         }\n        }\n      },\n      \"patternProperties\": {\n        \"^(?!proj:)\":
        {}\n      },\n      \"additionalProperties\": false\n    }\n  }\n}"
    headers:
      Accept-Ranges:
      - bytes
      Access-Control-Allow-Origin:
      - '*'
      Age:
      - '10'
      Cache-Control:
      - max-age=600
      Connection:
      - close
      Content-Length:
      - '4369'
      Content-Type:
      - application/json; charset=utf-8
      Date:
      - Thu, 28 Mar 2024 20:13:53 GMT
      ETag:
      - '"63e6651b-1111"'
      Last-Modified:
      - Fri, 10 Feb 2023 15:39:07 GMT
      Server:
      - GitHub.com
      Strict-Transport-Security:
      - max-age=31556952
      Vary:
      - Accept-Encoding
      Via:
      - 1.1 varnish
      X-Cache:
      - HIT
      X-Cache-Hits:
      - '1'
      X-Fastly-Request-ID:
      - fe6ca14c5f9edd0173dc9b129df385f459ac45fa
      X-GitHub-Request-Id:
      - 3C38:3106DE:EFEE58:131462C:6605CF76
      X-Served-By:
      - cache-ewr18170-EWR
      X-Timer:
      - S1711656833.063869,VS0,VE1
      expires:
      - Thu, 28 Mar 2024 20:23:43 GMT
>>>>>>> 24e16e4c
      permissions-policy:
      - interest-cohort=()
      x-proxy-cache:
      - MISS
    status:
      code: 200
      message: OK
- request:
    body: null
    headers:
      Connection:
      - close
      Host:
      - stac-extensions.github.io
      User-Agent:
      - Python-urllib/3.11
    method: GET
    uri: https://stac-extensions.github.io/view/v1.0.0/schema.json
  response:
    body:
      string: "{\n  \"$schema\": \"http://json-schema.org/draft-07/schema#\",\n  \"$id\":
        \"https://stac-extensions.github.io/view/v1.0.0/schema.json#\",\n  \"title\":
        \"View Geometry Extension\",\n  \"description\": \"STAC View Geometry Extension
        for STAC Items and STAC Collections.\",\n  \"oneOf\": [\n    {\n      \"$comment\":
        \"This is the schema for STAC Items.\",\n      \"allOf\": [\n        {\n          \"type\":
        \"object\",\n          \"required\": [\n            \"type\",\n            \"properties\",\n
        \           \"assets\"\n          ],\n          \"properties\": {\n            \"type\":
        {\n              \"const\": \"Feature\"\n            },\n            \"properties\":
        {\n              \"allOf\": [\n                {\n                  \"anyOf\":
        [\n                    {\"required\": [\"view:off_nadir\"]},\n                    {\"required\":
        [\"view:incidence_angle\"]},\n                    {\"required\": [\"view:azimuth\"]},\n
        \                   {\"required\": [\"view:sun_azimuth\"]},\n                    {\"required\":
        [\"view:sun_elevation\"]}\n                  ]\n                },\n                {\n
        \                 \"$ref\": \"#/definitions/fields\"\n                }\n
        \             ]\n            },\n            \"assets\": {\n              \"type\":
        \"object\",\n              \"additionalProperties\": {\n                \"$ref\":
        \"#/definitions/fields\"\n              }\n            }\n          }\n        },\n
        \       {\n          \"$ref\": \"#/definitions/stac_extensions\"\n        }\n
        \     ]\n    },\n    {\n      \"$comment\": \"This is the schema for STAC
        Collections.\",\n      \"allOf\": [\n        {\n          \"type\": \"object\",\n
        \         \"required\": [\n            \"type\"\n          ],\n          \"properties\":
        {\n            \"type\": {\n              \"const\": \"Collection\"\n            },\n
        \           \"assets\": {\n              \"type\": \"object\",\n              \"additionalProperties\":
        {\n                \"$ref\": \"#/definitions/fields\"\n              }\n            },\n
        \           \"item_assets\": {\n              \"type\": \"object\",\n              \"additionalProperties\":
        {\n                \"$ref\": \"#/definitions/fields\"\n              }\n            }\n
        \         }\n        },\n        {\n          \"$ref\": \"#/definitions/stac_extensions\"\n
        \       }\n      ]\n    }\n  ],\n  \"definitions\": {\n    \"stac_extensions\":
        {\n      \"type\": \"object\",\n      \"required\": [\n        \"stac_extensions\"\n
        \     ],\n      \"properties\": {\n        \"stac_extensions\": {\n          \"type\":
        \"array\",\n          \"contains\": {\n            \"contains\": {\n              \"const\":
        \"https://stac-extensions.github.io/view/v1.0.0/schema.json\"\n            }\n
        \         }\n        }\n      }\n    },\n    \"fields\": {\n      \"$comment\":
        \"Add your new fields here. Don't require them here, do that above in the
        item schema.\",\n      \"type\": \"object\",\n      \"properties\": {\n        \"view:off_nadir\":
        {\n          \"title\": \"Off Nadir\",\n          \"type\": \"number\",\n
        \         \"minimum\": 0,\n          \"maximum\": 90\n        },\n        \"view:incidence_angle\":
        {\n          \"title\": \"Center incidence angle\",\n          \"type\": \"number\",\n
        \         \"minimum\": 0,\n          \"maximum\": 90\n        },\n        \"view:azimuth\":
        {\n          \"title\": \"Azimuth angle\",\n          \"type\": \"number\",\n
        \         \"minimum\": 0,\n          \"maximum\": 360\n        },\n        \"view:sun_azimuth\":
        {\n          \"title\": \"Sun Azimuth\",\n          \"type\": \"number\",\n
        \         \"minimum\": 0,\n          \"maximum\": 360\n        },\n        \"view:sun_elevation\":
        {\n          \"title\": \"Sun Elevation\",\n          \"type\": \"number\",\n
        \         \"minimum\": -90,\n          \"maximum\": 90\n        }\n      },\n
        \     \"patternProperties\": {\n        \"^(?!view:)\": {}\n      },\n      \"additionalProperties\":
        false\n    }\n  }\n}"
    headers:
      Accept-Ranges:
      - bytes
      Access-Control-Allow-Origin:
      - '*'
      Age:
<<<<<<< HEAD
      - '111'
=======
      - '10'
>>>>>>> 24e16e4c
      Cache-Control:
      - max-age=600
      Connection:
      - close
      Content-Length:
      - '3583'
      Content-Type:
      - application/json; charset=utf-8
      Date:
<<<<<<< HEAD
      - Mon, 04 Dec 2023 21:04:06 GMT
=======
      - Thu, 28 Mar 2024 20:13:53 GMT
>>>>>>> 24e16e4c
      ETag:
      - '"60635220-dff"'
      Last-Modified:
      - Tue, 30 Mar 2021 16:30:24 GMT
      Server:
      - GitHub.com
      Strict-Transport-Security:
      - max-age=31556952
      Vary:
      - Accept-Encoding
      Via:
      - 1.1 varnish
      X-Cache:
      - HIT
      X-Cache-Hits:
      - '1'
      X-Fastly-Request-ID:
<<<<<<< HEAD
      - a54bd4b8833ba72e6dc4eba1ca2d7e8b1d8a9f49
      X-GitHub-Request-Id:
      - B7DA:2332:22138:2FC33:656DF08B
      X-Served-By:
      - cache-ewr18132-EWR
      X-Timer:
      - S1701723847.686970,VS0,VE1
      expires:
      - Mon, 04 Dec 2023 15:40:19 GMT
=======
      - 33a5a31f7a1803bda4a96b5fb122c2b50595dc61
      X-GitHub-Request-Id:
      - 2772:14C61:6E9024:8F3B81:6605BE0D
      X-Served-By:
      - cache-ewr18127-EWR
      X-Timer:
      - S1711656833.143645,VS0,VE2
      expires:
      - Thu, 28 Mar 2024 19:09:25 GMT
>>>>>>> 24e16e4c
      permissions-policy:
      - interest-cohort=()
      x-proxy-cache:
      - MISS
    status:
      code: 200
      message: OK
version: 1<|MERGE_RESOLUTION|>--- conflicted
+++ resolved
@@ -85,11 +85,7 @@
       Access-Control-Allow-Origin:
       - '*'
       Age:
-<<<<<<< HEAD
-      - '111'
-=======
       - '10'
->>>>>>> 24e16e4c
       Cache-Control:
       - max-age=600
       Connection:
@@ -99,11 +95,7 @@
       Content-Type:
       - application/json; charset=utf-8
       Date:
-<<<<<<< HEAD
-      - Mon, 04 Dec 2023 21:04:06 GMT
-=======
       - Thu, 28 Mar 2024 20:13:52 GMT
->>>>>>> 24e16e4c
       ETag:
       - '"63e664c8-13bc"'
       Last-Modified:
@@ -121,17 +113,6 @@
       X-Cache-Hits:
       - '1'
       X-Fastly-Request-ID:
-<<<<<<< HEAD
-      - d538a34310e68e0c4fa92517c965f02f80ad1976
-      X-GitHub-Request-Id:
-      - 9056:9330:14EA61:1BB210:656E3E57
-      X-Served-By:
-      - cache-ewr18175-EWR
-      X-Timer:
-      - S1701723847.590867,VS0,VE7
-      expires:
-      - Mon, 04 Dec 2023 21:12:15 GMT
-=======
       - a6edd3f681d15a7ed1bd80040c027620e334960c
       X-GitHub-Request-Id:
       - 5B26:3FB5:EBCC97:12D0123:6605CF76
@@ -261,7 +242,6 @@
       - S1711656833.063869,VS0,VE1
       expires:
       - Thu, 28 Mar 2024 20:23:43 GMT
->>>>>>> 24e16e4c
       permissions-policy:
       - interest-cohort=()
       x-proxy-cache:
@@ -335,11 +315,7 @@
       Access-Control-Allow-Origin:
       - '*'
       Age:
-<<<<<<< HEAD
-      - '111'
-=======
       - '10'
->>>>>>> 24e16e4c
       Cache-Control:
       - max-age=600
       Connection:
@@ -349,11 +325,7 @@
       Content-Type:
       - application/json; charset=utf-8
       Date:
-<<<<<<< HEAD
-      - Mon, 04 Dec 2023 21:04:06 GMT
-=======
       - Thu, 28 Mar 2024 20:13:53 GMT
->>>>>>> 24e16e4c
       ETag:
       - '"60635220-dff"'
       Last-Modified:
@@ -371,17 +343,6 @@
       X-Cache-Hits:
       - '1'
       X-Fastly-Request-ID:
-<<<<<<< HEAD
-      - a54bd4b8833ba72e6dc4eba1ca2d7e8b1d8a9f49
-      X-GitHub-Request-Id:
-      - B7DA:2332:22138:2FC33:656DF08B
-      X-Served-By:
-      - cache-ewr18132-EWR
-      X-Timer:
-      - S1701723847.686970,VS0,VE1
-      expires:
-      - Mon, 04 Dec 2023 15:40:19 GMT
-=======
       - 33a5a31f7a1803bda4a96b5fb122c2b50595dc61
       X-GitHub-Request-Id:
       - 2772:14C61:6E9024:8F3B81:6605BE0D
@@ -391,7 +352,6 @@
       - S1711656833.143645,VS0,VE2
       expires:
       - Thu, 28 Mar 2024 19:09:25 GMT
->>>>>>> 24e16e4c
       permissions-policy:
       - interest-cohort=()
       x-proxy-cache:
