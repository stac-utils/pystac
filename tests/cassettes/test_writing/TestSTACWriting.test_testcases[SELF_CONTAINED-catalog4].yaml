--- conflicted
+++ resolved
@@ -85,11 +85,7 @@
       Access-Control-Allow-Origin:
       - '*'
       Age:
-<<<<<<< HEAD
-      - '113'
-=======
       - '13'
->>>>>>> 24e16e4c
       Cache-Control:
       - max-age=600
       Connection:
@@ -99,11 +95,7 @@
       Content-Type:
       - application/json; charset=utf-8
       Date:
-<<<<<<< HEAD
-      - Mon, 04 Dec 2023 21:04:09 GMT
-=======
       - Thu, 28 Mar 2024 20:13:56 GMT
->>>>>>> 24e16e4c
       ETag:
       - '"63e664c8-13bc"'
       Last-Modified:
@@ -121,17 +113,6 @@
       X-Cache-Hits:
       - '1'
       X-Fastly-Request-ID:
-<<<<<<< HEAD
-      - 357a64185877bbabff0c1819a091d3e149444bcc
-      X-GitHub-Request-Id:
-      - 9056:9330:14EA61:1BB210:656E3E57
-      X-Served-By:
-      - cache-ewr18133-EWR
-      X-Timer:
-      - S1701723849.281404,VS0,VE1
-      expires:
-      - Mon, 04 Dec 2023 21:12:15 GMT
-=======
       - 46a76b3c84eee399c8e18161e08760073c845639
       X-GitHub-Request-Id:
       - 5B26:3FB5:EBCC97:12D0123:6605CF76
@@ -261,7 +242,6 @@
       - S1711656836.452528,VS0,VE1
       expires:
       - Thu, 28 Mar 2024 20:23:43 GMT
->>>>>>> 24e16e4c
       permissions-policy:
       - interest-cohort=()
       x-proxy-cache:
@@ -335,11 +315,7 @@
       Access-Control-Allow-Origin:
       - '*'
       Age:
-<<<<<<< HEAD
-      - '113'
-=======
       - '13'
->>>>>>> 24e16e4c
       Cache-Control:
       - max-age=600
       Connection:
@@ -349,11 +325,7 @@
       Content-Type:
       - application/json; charset=utf-8
       Date:
-<<<<<<< HEAD
-      - Mon, 04 Dec 2023 21:04:09 GMT
-=======
       - Thu, 28 Mar 2024 20:13:56 GMT
->>>>>>> 24e16e4c
       ETag:
       - '"60635220-dff"'
       Last-Modified:
@@ -371,17 +343,6 @@
       X-Cache-Hits:
       - '1'
       X-Fastly-Request-ID:
-<<<<<<< HEAD
-      - 66eb0f29d8338ef102ab6b2818d01ffd29666e20
-      X-GitHub-Request-Id:
-      - B7DA:2332:22138:2FC33:656DF08B
-      X-Served-By:
-      - cache-ewr18183-EWR
-      X-Timer:
-      - S1701723849.365906,VS0,VE9
-      expires:
-      - Mon, 04 Dec 2023 15:40:19 GMT
-=======
       - abe084d57f6e6bd4cc2b97c4773dc6efb96fc865
       X-GitHub-Request-Id:
       - 2772:14C61:6E9024:8F3B81:6605BE0D
@@ -391,7 +352,6 @@
       - S1711656837.528293,VS0,VE1
       expires:
       - Thu, 28 Mar 2024 19:09:25 GMT
->>>>>>> 24e16e4c
       permissions-policy:
       - interest-cohort=()
       x-proxy-cache:
