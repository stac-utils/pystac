--- conflicted
+++ resolved
@@ -85,11 +85,7 @@
       Access-Control-Allow-Origin:
       - '*'
       Age:
-<<<<<<< HEAD
-      - '115'
-=======
       - '15'
->>>>>>> 24e16e4c
       Cache-Control:
       - max-age=600
       Connection:
@@ -99,11 +95,7 @@
       Content-Type:
       - application/json; charset=utf-8
       Date:
-<<<<<<< HEAD
-      - Mon, 04 Dec 2023 21:04:10 GMT
-=======
       - Thu, 28 Mar 2024 20:13:57 GMT
->>>>>>> 24e16e4c
       ETag:
       - '"63e664c8-13bc"'
       Last-Modified:
@@ -121,17 +113,6 @@
       X-Cache-Hits:
       - '1'
       X-Fastly-Request-ID:
-<<<<<<< HEAD
-      - ed8f036b013f2c0107b6e8f06941e3a0b8846281
-      X-GitHub-Request-Id:
-      - 9056:9330:14EA61:1BB210:656E3E57
-      X-Served-By:
-      - cache-ewr18135-EWR
-      X-Timer:
-      - S1701723851.523874,VS0,VE1
-      expires:
-      - Mon, 04 Dec 2023 21:12:15 GMT
-=======
       - 2733531766baafdba37d0a35fe88df8441e7c9d5
       X-GitHub-Request-Id:
       - 5B26:3FB5:EBCC97:12D0123:6605CF76
@@ -141,7 +122,6 @@
       - S1711656838.787728,VS0,VE1
       expires:
       - Thu, 28 Mar 2024 20:23:42 GMT
->>>>>>> 24e16e4c
       permissions-policy:
       - interest-cohort=()
       x-proxy-cache:
@@ -215,11 +195,7 @@
       Access-Control-Allow-Origin:
       - '*'
       Age:
-<<<<<<< HEAD
-      - '115'
-=======
       - '15'
->>>>>>> 24e16e4c
       Cache-Control:
       - max-age=600
       Connection:
@@ -229,11 +205,7 @@
       Content-Type:
       - application/json; charset=utf-8
       Date:
-<<<<<<< HEAD
-      - Mon, 04 Dec 2023 21:04:10 GMT
-=======
       - Thu, 28 Mar 2024 20:13:57 GMT
->>>>>>> 24e16e4c
       ETag:
       - '"60635220-dff"'
       Last-Modified:
@@ -249,19 +221,6 @@
       X-Cache:
       - HIT
       X-Cache-Hits:
-<<<<<<< HEAD
-      - '1'
-      X-Fastly-Request-ID:
-      - fe2c76bded047628768f75c85c5370f815b52f3e
-      X-GitHub-Request-Id:
-      - B7DA:2332:22138:2FC33:656DF08B
-      X-Served-By:
-      - cache-ewr18171-EWR
-      X-Timer:
-      - S1701723851.607071,VS0,VE1
-      expires:
-      - Mon, 04 Dec 2023 15:40:19 GMT
-=======
       - '2'
       X-Fastly-Request-ID:
       - 937bb11d9dea1a236ff33c3fbbf00f9c01715e2c
@@ -393,7 +352,6 @@
       - S1711656838.963758,VS0,VE1
       expires:
       - Thu, 28 Mar 2024 20:23:43 GMT
->>>>>>> 24e16e4c
       permissions-policy:
       - interest-cohort=()
       x-proxy-cache:
