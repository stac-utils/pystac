--- conflicted
+++ resolved
@@ -74,11 +74,8 @@
       "start_datetime": "2017-05-01T13:22:30.040Z",
       "end_datetime": "2017-05-02T13:22:30.040Z",
       "license": "CC-BY-4.0",
-<<<<<<< HEAD
       "keywords": ["keyword_a"],
-=======
       "roles": ["a_role"],
->>>>>>> 778725d7
       "providers": [
         {
           "name": "USGS",
