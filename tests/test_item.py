import unittest
import json

from pystac import Asset, Item, Provider
from pystac.item import CommonMetadata
from pystac.utils import str_to_datetime
from tests.utils import (TestCases, test_to_from_dict)
from datetime import datetime


class ItemTest(unittest.TestCase):
    def test_to_from_dict(self):
        self.maxDiff = None
        m = TestCases.get_path('data-files/itemcollections/sample-item-collection.json')
        with open(m) as f:
            item_dict = json.load(f)['features'][0]

        test_to_from_dict(self, Item, item_dict)
        item = Item.from_dict(item_dict)
        self.assertEqual(
            item.get_self_href(),
            'http://cool-sat.com/catalog/CS3-20160503_132130_04/CS3-20160503_132130_04.json')

        # test asset creation additional field(s)
        self.assertEqual(item.assets['analytic'].properties['product'],
                         'http://cool-sat.com/catalog/products/analytic.json')
        self.assertIsNone(item.assets['thumbnail'].properties)

    def test_asset_absolute_href(self):
        m = TestCases.get_path('data-files/itemcollections/sample-item-collection.json')
        with open(m) as f:
            item_dict = json.load(f)['features'][0]
        item = Item.from_dict(item_dict)
        rel_asset = Asset('./data.geojson')
        rel_asset.set_owner(item)
        expected_href = 'http://cool-sat.com/catalog/CS3-20160503_132130_04/data.geojson'
        actual_href = rel_asset.get_absolute_href()
        self.assertEqual(expected_href, actual_href)

    def test_datetime_ISO8601_format(self):
        m = TestCases.get_path('data-files/itemcollections/sample-item-collection.json')
        with open(m) as f:
            item_dict = json.load(f)['features'][0]

        item = Item.from_dict(item_dict)

        formatted_time = item.to_dict()['properties']['datetime']

        self.assertEqual('2016-05-03T13:22:30.040000Z', formatted_time)

    def test_read_eo_item_owns_asset(self):
        item = next(x for x in TestCases.test_case_1().get_all_items() if isinstance(x, Item))
        assert len(item.assets) > 0
        for asset_key in item.assets:
            self.assertEqual(item.assets[asset_key].owner, item)

<<<<<<< HEAD

class CommonMetadataTest(unittest.TestCase):
    def setUp(self):
        self.URI_1 = TestCases.get_path(
            'data-files/examples/0.9.0/item-spec/examples/datetimerange.json')
        self.ITEM_1 = Item.from_file(self.URI_1)

        self.URI_2 = TestCases.get_path(
            'data-files/examples/0.9.0/item-spec/examples/sample-full.json')
        self.ITEM_2 = Item.from_file(self.URI_2)

        self.EXAMPLE_CM_DICT = {
            'start_datetime':
            '2020-05-21T16:42:24.896Z',
            'platform':
            'example platform',
            'providers': [{
                'name': 'example provider',
                'roles': ['example roll'],
                'url': 'https://example-provider.com/'
            }]
        }

    def test_datetimes(self):
        # save dict of original item to check that `common_metadata`
        # method doesn't mutate self.item_1
        before = self.ITEM_1.clone().to_dict()
        start_datetime_str = self.ITEM_1.properties['start_datetime']
        self.assertIsInstance(start_datetime_str, str)

        common_metadata = self.ITEM_1.common_metadata
        self.assertIsInstance(common_metadata, CommonMetadata)
        self.assertIsInstance(common_metadata.start_datetime, datetime)
        self.assertDictEqual(before, self.ITEM_1.to_dict())
        self.assertIsNone(common_metadata.providers)

    def test_common_metadata_start_datetime(self):
        x = self.ITEM_1.clone()
        start_datetime_str = "2018-01-01T13:21:30Z"
        start_datetime_dt = str_to_datetime(start_datetime_str)
        example_datetime_str = "2020-01-01T00:00:00"
        example_datetime_dt = str_to_datetime(example_datetime_str)

        self.assertEqual(x.common_metadata.start_datetime, start_datetime_dt)
        self.assertEqual(x.properties['start_datetime'], start_datetime_str)

        x.common_metadata.start_datetime = example_datetime_str

        self.assertEqual(x.common_metadata.start_datetime, example_datetime_dt)
        self.assertEqual(x.properties['start_datetime'], example_datetime_str)

    def test_common_metadata_end_datetime(self):
        x = self.ITEM_1.clone()
        end_datetime_str = "2018-01-01T13:31:30Z"
        end_datetime_dt = str_to_datetime(end_datetime_str)
        example_datetime_str = "2020-01-01T00:00:00"
        example_datetime_dt = str_to_datetime(example_datetime_str)

        self.assertEqual(x.common_metadata.end_datetime, end_datetime_dt)
        self.assertEqual(x.properties['end_datetime'], end_datetime_str)

        x.common_metadata.end_datetime = example_datetime_str

        self.assertEqual(x.common_metadata.end_datetime, example_datetime_dt)
        self.assertEqual(x.properties['end_datetime'], example_datetime_str)

    def test_common_metadata_created(self):
        x = self.ITEM_2.clone()
        created_str = "2016-05-04T00:00:01Z"
        created_dt = str_to_datetime(created_str)
        example_datetime_str = "2020-01-01T00:00:00"
        example_datetime_dt = str_to_datetime(example_datetime_str)

        self.assertEqual(x.common_metadata.created, created_dt)
        self.assertEqual(x.properties['created'], created_str)

        x.common_metadata.created = example_datetime_str

        self.assertEqual(x.common_metadata.created, example_datetime_dt)
        self.assertEqual(x.properties['created'], example_datetime_str)

    def test_common_metadata_updated(self):
        x = self.ITEM_2.clone()
        updated_str = "2017-01-01T00:30:55Z"
        updated_dt = str_to_datetime(updated_str)
        example_datetime_str = "2020-01-01T00:00:00"
        example_datetime_dt = str_to_datetime(example_datetime_str)

        self.assertEqual(x.common_metadata.updated, updated_dt)
        self.assertEqual(x.properties['updated'], updated_str)

        x.common_metadata.updated = example_datetime_str

        self.assertEqual(x.common_metadata.updated, example_datetime_dt)
        self.assertEqual(x.properties['updated'], example_datetime_str)

    def test_common_metadata_providers(self):
        x = self.ITEM_2.clone()

        providers_dict_list = [{
            "name": "CoolSat",
            "roles": ["producer", "licensor"],
            "url": "https://cool-sat.com/"
        }]
        providers_object_list = [Provider.from_dict(d) for d in providers_dict_list]

        example_providers_dict_list = [{
            "name": "ExampleProvider_1",
            "roles": ["example_role_1", "example_role_2"],
            "url": "https://exampleprovider1.com/"
        }, {
            "name": "ExampleProvider_2",
            "roles": ["example_role_1", "example_role_2"],
            "url": "https://exampleprovider2.com/"
        }]
        example_providers_object_list = [Provider.from_dict(d) for d in example_providers_dict_list]

        for i in range(len(x.common_metadata.providers)):
            p1 = x.common_metadata.providers[i]
            p2 = providers_object_list[i]
            self.assertIsInstance(p1, Provider)
            self.assertIsInstance(p2, Provider)
            self.assertDictEqual(p1.to_dict(), p2.to_dict())

            pd1 = x.properties['providers'][i]
            pd2 = providers_dict_list[i]
            self.assertIsInstance(pd1, dict)
            self.assertIsInstance(pd2, dict)
            self.assertDictEqual(pd1, pd2)

        x.common_metadata.providers = example_providers_dict_list

        for i in range(len(x.common_metadata.providers)):
            p1 = x.common_metadata.providers[i]
            p2 = example_providers_object_list[i]
            self.assertIsInstance(p1, Provider)
            self.assertIsInstance(p2, Provider)
            self.assertDictEqual(p1.to_dict(), p2.to_dict())

            pd1 = x.properties['providers'][i]
            pd2 = example_providers_dict_list[i]
            self.assertIsInstance(pd1, dict)
            self.assertIsInstance(pd2, dict)
            self.assertDictEqual(pd1, pd2)

    def test_common_metadata_basics(self):
        x = self.ITEM_2.clone()

        # Title
        title = "A CS3 item"
        example_title = "example title"
        self.assertEqual(x.common_metadata.title, title)
        x.common_metadata.title = example_title
        self.assertEqual(x.common_metadata.title, example_title)
        self.assertEqual(x.properties['title'], example_title)

        # Description
        example_description = "example description"
        self.assertIsNone(x.common_metadata.description)
        x.common_metadata.description = example_description
        self.assertEqual(x.common_metadata.description, example_description)
        self.assertEqual(x.properties['description'], example_description)

        # License
        license = "PDDL-1.0"
        example_license = "example license"
        self.assertEqual(x.common_metadata.license, license)
        x.common_metadata.license = example_license
        self.assertEqual(x.common_metadata.license, example_license)
        self.assertEqual(x.properties['license'], example_license)

        # Platform
        platform = "coolsat2"
        example_platform = "example_platform"
        self.assertEqual(x.common_metadata.platform, platform)
        x.common_metadata.platform = example_platform
        self.assertEqual(x.common_metadata.platform, example_platform)
        self.assertEqual(x.properties['platform'], example_platform)

        # Instruments
        instruments = ["cool_sensor_v1"]
        example_instruments = ["example instrument 1", "example instrument 2"]
        self.assertListEqual(x.common_metadata.instruments, instruments)
        x.common_metadata.instruments = example_instruments
        self.assertListEqual(x.common_metadata.instruments, example_instruments)
        self.assertListEqual(x.properties['instruments'], example_instruments)

        # Constellation
        example_constellation = "example constellation"
        self.assertIsNone(x.common_metadata.constellation)
        x.common_metadata.constellation = example_constellation
        self.assertEqual(x.common_metadata.constellation, example_constellation)
        self.assertEqual(x.properties['constellation'], example_constellation)

        # Mission
        example_mission = "example mission"
        self.assertIsNone(x.common_metadata.mission)
        x.common_metadata.mission = example_mission
        self.assertEqual(x.common_metadata.mission, example_mission)
        self.assertEqual(x.properties['mission'], example_mission)
=======
    def test_self_contained_item(self):
        m = TestCases.get_path('data-files/itemcollections/sample-item-collection.json')
        with open(m) as f:
            item_dict = json.load(f)['features'][0]
        item_dict['links'] = [l for l in item_dict['links'] if l['rel'] == 'self']
        item = Item.from_dict(item_dict)
        self.assertIsInstance(item, Item)
        self.assertEqual(len(item.links), 1)
>>>>>>> 813e9bb7
<|MERGE_RESOLUTION|>--- conflicted
+++ resolved
@@ -54,7 +54,15 @@
         for asset_key in item.assets:
             self.assertEqual(item.assets[asset_key].owner, item)
 
-<<<<<<< HEAD
+    def test_self_contained_item(self):
+        m = TestCases.get_path('data-files/itemcollections/sample-item-collection.json')
+        with open(m) as f:
+            item_dict = json.load(f)['features'][0]
+        item_dict['links'] = [l for l in item_dict['links'] if l['rel'] == 'self']
+        item = Item.from_dict(item_dict)
+        self.assertIsInstance(item, Item)
+        self.assertEqual(len(item.links), 1)
+
 
 class CommonMetadataTest(unittest.TestCase):
     def setUp(self):
@@ -254,14 +262,4 @@
         self.assertIsNone(x.common_metadata.mission)
         x.common_metadata.mission = example_mission
         self.assertEqual(x.common_metadata.mission, example_mission)
-        self.assertEqual(x.properties['mission'], example_mission)
-=======
-    def test_self_contained_item(self):
-        m = TestCases.get_path('data-files/itemcollections/sample-item-collection.json')
-        with open(m) as f:
-            item_dict = json.load(f)['features'][0]
-        item_dict['links'] = [l for l in item_dict['links'] if l['rel'] == 'self']
-        item = Item.from_dict(item_dict)
-        self.assertIsInstance(item, Item)
-        self.assertEqual(len(item.links), 1)
->>>>>>> 813e9bb7
+        self.assertEqual(x.properties['mission'], example_mission)