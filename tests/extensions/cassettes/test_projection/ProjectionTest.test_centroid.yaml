--- conflicted
+++ resolved
@@ -85,11 +85,7 @@
       Access-Control-Allow-Origin:
       - '*'
       Age:
-<<<<<<< HEAD
-      - '118'
-=======
       - '23'
->>>>>>> 24e16e4c
       Cache-Control:
       - max-age=600
       Connection:
@@ -99,11 +95,7 @@
       Content-Type:
       - application/json; charset=utf-8
       Date:
-<<<<<<< HEAD
-      - Mon, 04 Dec 2023 21:04:13 GMT
-=======
       - Thu, 28 Mar 2024 20:14:06 GMT
->>>>>>> 24e16e4c
       ETag:
       - '"63e664c8-13bc"'
       Last-Modified:
@@ -121,17 +113,6 @@
       X-Cache-Hits:
       - '1'
       X-Fastly-Request-ID:
-<<<<<<< HEAD
-      - e46729f33ef31fe5b03178c016d6c31958a7416e
-      X-GitHub-Request-Id:
-      - 9056:9330:14EA61:1BB210:656E3E57
-      X-Served-By:
-      - cache-ewr18124-EWR
-      X-Timer:
-      - S1701723853.434080,VS0,VE1
-      expires:
-      - Mon, 04 Dec 2023 21:12:15 GMT
-=======
       - 5ee7422489a41f415733ff421fd6fbac8866f91b
       X-GitHub-Request-Id:
       - 5B26:3FB5:EBCC97:12D0123:6605CF76
@@ -261,7 +242,6 @@
       - S1711656846.415724,VS0,VE2
       expires:
       - Thu, 28 Mar 2024 20:23:43 GMT
->>>>>>> 24e16e4c
       permissions-policy:
       - interest-cohort=()
       x-proxy-cache:
@@ -291,11 +271,7 @@
       CF-Cache-Status:
       - HIT
       CF-Ray:
-<<<<<<< HEAD
-      - 830700247f64c427-EWR
-=======
       - 86ba48daa8a641d8-EWR
->>>>>>> 24e16e4c
       Cache-Control:
       - max-age=1200
       Connection:
@@ -307,22 +283,13 @@
       Content-Type:
       - text/html; charset=utf-8
       Date:
-<<<<<<< HEAD
-      - Mon, 04 Dec 2023 21:04:13 GMT
-=======
       - Thu, 28 Mar 2024 20:14:06 GMT
->>>>>>> 24e16e4c
       Location:
       - https://proj.org/en/latest/schemas/v0.5/projjson.schema.json
       Server:
       - cloudflare
       Vary:
       - Accept-Language, Cookie, Accept-Encoding
-<<<<<<< HEAD
-      X-Backend:
-      - web-i-040e35de7149f8aea
-      X-Content-Type-Options:
-=======
       access-control-expose-headers:
       - Location
       alt-svc:
@@ -336,7 +303,6 @@
       x-backend:
       - web-i-012abf2f2e58feea7
       x-content-type-options:
->>>>>>> 24e16e4c
       - nosniff
       x-rtd-domain:
       - proj.org
@@ -877,11 +843,7 @@
       CF-Cache-Status:
       - MISS
       CF-Ray:
-<<<<<<< HEAD
-      - 83070025f9898c59-EWR
-=======
       - 86ba48db5ba97cf0-EWR
->>>>>>> 24e16e4c
       Cache-Control:
       - max-age=1200
       Connection:
@@ -889,11 +851,7 @@
       Content-Type:
       - application/json
       Date:
-<<<<<<< HEAD
-      - Mon, 04 Dec 2023 21:04:13 GMT
-=======
       - Thu, 28 Mar 2024 20:14:06 GMT
->>>>>>> 24e16e4c
       ETag:
       - W/"567e3992b5fd3188af907a4cdc4781b3"
       Last-Modified:
@@ -904,29 +862,8 @@
       - chunked
       Vary:
       - Accept-Encoding
-<<<<<<< HEAD
-      X-Backend:
-      - web-i-070ddebde9b68522b
-      X-Content-Type-Options:
-      - nosniff
-      X-RTD-Domain:
-      - proj.org
-      X-RTD-Path:
-      - /proxito/html/osgeo-proj/9.3/schemas/v0.5/projjson.schema.json
-      X-RTD-Project:
-      - osgeo-proj
-      X-RTD-Project-Method:
-      - custom_domain
-      X-RTD-Version:
-      - '9.3'
-      X-RTD-Version-Method:
-      - path
-      X-Served:
-      - Nginx-Proxito-Sendfile
-=======
       access-control-allow-methods:
       - HEAD, OPTIONS, GET
->>>>>>> 24e16e4c
       alt-svc:
       - h3=":443"; ma=86400
       cdn-cache-control:
@@ -934,17 +871,9 @@
       referrer-policy:
       - no-referrer-when-downgrade
       x-amz-id-2:
-<<<<<<< HEAD
-      - +vqAZIOK2n0Y02LiWVeH5mVh7pw0n6cKUpQD97n9Fn3ofysLyxP0qjZ7CihQSpGAsF+N6t0lgxU=
-      x-amz-meta-mtime:
-      - '1693732240.238196845'
-      x-amz-request-id:
-      - 4DXEV1EGK5B40GN3
-=======
       - 1ufqCJ2qGdKGbE87tYBwQtndKVSwHbcLpEby3bxHJlqYtAdgGfScAvivGRqV5s+1M2sox4ksL/s=
       x-amz-request-id:
       - 0BT16QCMDVF0MH3X
->>>>>>> 24e16e4c
       x-amz-server-side-encryption:
       - AES256
       x-backend:
