--- conflicted
+++ resolved
@@ -77,11 +77,7 @@
       Content-Type:
       - application/json; charset=utf-8
       Date:
-<<<<<<< HEAD
-      - Mon, 04 Dec 2023 21:05:29 GMT
-=======
       - Thu, 28 Mar 2024 20:14:10 GMT
->>>>>>> 24e16e4c
       ETag:
       - '"60414dd7-e82"'
       Last-Modified:
@@ -99,17 +95,6 @@
       X-Cache-Hits:
       - '0'
       X-Fastly-Request-ID:
-<<<<<<< HEAD
-      - fc73e953c03ad74901e9cf09c15691f973f79598
-      X-GitHub-Request-Id:
-      - D61A:39B1:17CA68:1EAFD0:656E3F18
-      X-Served-By:
-      - cache-ewr18120-EWR
-      X-Timer:
-      - S1701723929.105681,VS0,VE15
-      expires:
-      - Mon, 04 Dec 2023 21:15:29 GMT
-=======
       - 29d6a8f902d1198759b1840923d4b1d9da434ed9
       X-GitHub-Request-Id:
       - D208:2B4087:EB5D9B:12CB1A9:6605CF92
@@ -119,7 +104,6 @@
       - S1711656851.615804,VS0,VE23
       expires:
       - Thu, 28 Mar 2024 20:24:10 GMT
->>>>>>> 24e16e4c
       permissions-policy:
       - interest-cohort=()
       x-proxy-cache:
@@ -193,11 +177,7 @@
       Access-Control-Allow-Origin:
       - '*'
       Age:
-<<<<<<< HEAD
-      - '193'
-=======
       - '28'
->>>>>>> 24e16e4c
       Cache-Control:
       - max-age=600
       Connection:
@@ -207,11 +187,7 @@
       Content-Type:
       - application/json; charset=utf-8
       Date:
-<<<<<<< HEAD
-      - Mon, 04 Dec 2023 21:05:29 GMT
-=======
       - Thu, 28 Mar 2024 20:14:10 GMT
->>>>>>> 24e16e4c
       ETag:
       - '"60635220-dff"'
       Last-Modified:
@@ -229,17 +205,6 @@
       X-Cache-Hits:
       - '1'
       X-Fastly-Request-ID:
-<<<<<<< HEAD
-      - aa3be4006ac71404820107435b5208fe8d201b43
-      X-GitHub-Request-Id:
-      - B7DA:2332:22138:2FC33:656DF08B
-      X-Served-By:
-      - cache-ewr18176-EWR
-      X-Timer:
-      - S1701723929.201734,VS0,VE2
-      expires:
-      - Mon, 04 Dec 2023 15:40:19 GMT
-=======
       - b37fd799bd1dbb3cab16ab19d90940d36e0412ad
       X-GitHub-Request-Id:
       - 2772:14C61:6E9024:8F3B81:6605BE0D
@@ -369,7 +334,6 @@
       - S1711656851.826237,VS0,VE2
       expires:
       - Thu, 28 Mar 2024 20:23:43 GMT
->>>>>>> 24e16e4c
       permissions-policy:
       - interest-cohort=()
       x-proxy-cache:
@@ -463,11 +427,7 @@
       Access-Control-Allow-Origin:
       - '*'
       Age:
-<<<<<<< HEAD
-      - '193'
-=======
       - '28'
->>>>>>> 24e16e4c
       Cache-Control:
       - max-age=600
       Connection:
@@ -477,11 +437,7 @@
       Content-Type:
       - application/json; charset=utf-8
       Date:
-<<<<<<< HEAD
-      - Mon, 04 Dec 2023 21:05:29 GMT
-=======
       - Thu, 28 Mar 2024 20:14:10 GMT
->>>>>>> 24e16e4c
       ETag:
       - '"63e664c8-13bc"'
       Last-Modified:
@@ -499,17 +455,6 @@
       X-Cache-Hits:
       - '2'
       X-Fastly-Request-ID:
-<<<<<<< HEAD
-      - 1351bd52577937ecd38d8b490337d710bf9d20ca
-      X-GitHub-Request-Id:
-      - 9056:9330:14EA61:1BB210:656E3E57
-      X-Served-By:
-      - cache-ewr18155-EWR
-      X-Timer:
-      - S1701723929.287990,VS0,VE1
-      expires:
-      - Mon, 04 Dec 2023 21:12:15 GMT
-=======
       - 656319ec42ff204ae78b84b2c754dff0ce2c7159
       X-GitHub-Request-Id:
       - 5B26:3FB5:EBCC97:12D0123:6605CF76
@@ -519,7 +464,6 @@
       - S1711656851.908274,VS0,VE1
       expires:
       - Thu, 28 Mar 2024 20:23:42 GMT
->>>>>>> 24e16e4c
       permissions-policy:
       - interest-cohort=()
       x-proxy-cache:
@@ -630,11 +574,7 @@
       Content-Type:
       - application/json; charset=utf-8
       Date:
-<<<<<<< HEAD
-      - Mon, 04 Dec 2023 21:05:29 GMT
-=======
       - Thu, 28 Mar 2024 20:14:11 GMT
->>>>>>> 24e16e4c
       ETag:
       - '"63cb122e-1661"'
       Last-Modified:
@@ -652,17 +592,6 @@
       X-Cache-Hits:
       - '0'
       X-Fastly-Request-ID:
-<<<<<<< HEAD
-      - 00d27b32fae2ea8810206270b9d11d107651decd
-      X-GitHub-Request-Id:
-      - AA1C:78A7:149C8A:1B75B7:656E3F19
-      X-Served-By:
-      - cache-ewr18182-EWR
-      X-Timer:
-      - S1701723929.370319,VS0,VE15
-      expires:
-      - Mon, 04 Dec 2023 21:15:29 GMT
-=======
       - 06e2f925e4b109150f5a3b092dce8c081a5839fe
       X-GitHub-Request-Id:
       - C416:46DB:E0DCFF:1222E47:6605CF92
@@ -672,7 +601,6 @@
       - S1711656851.999589,VS0,VE24
       expires:
       - Thu, 28 Mar 2024 20:24:11 GMT
->>>>>>> 24e16e4c
       permissions-policy:
       - interest-cohort=()
       x-proxy-cache:
@@ -785,11 +713,7 @@
       Access-Control-Allow-Origin:
       - '*'
       Age:
-<<<<<<< HEAD
-      - '79'
-=======
       - '13'
->>>>>>> 24e16e4c
       Cache-Control:
       - max-age=600
       Connection:
@@ -799,11 +723,7 @@
       Content-Type:
       - application/json; charset=utf-8
       Date:
-<<<<<<< HEAD
-      - Mon, 04 Dec 2023 21:05:29 GMT
-=======
       - Thu, 28 Mar 2024 20:14:11 GMT
->>>>>>> 24e16e4c
       ETag:
       - '"60e44dd0-18ae"'
       Last-Modified:
@@ -821,17 +741,6 @@
       X-Cache-Hits:
       - '1'
       X-Fastly-Request-ID:
-<<<<<<< HEAD
-      - 1d0cf359372f733ab69442a8e5d05e18ba1e2814
-      X-GitHub-Request-Id:
-      - C20A:2521:117A61:184817:656E3ECA
-      X-Served-By:
-      - cache-ewr18121-EWR
-      X-Timer:
-      - S1701723929.455379,VS0,VE1
-      expires:
-      - Mon, 04 Dec 2023 21:14:10 GMT
-=======
       - b8d991d72e481e828798e677c17641492d6c4795
       X-GitHub-Request-Id:
       - B43C:3D15:F31CD7:13449A2:6605CF86
@@ -841,7 +750,6 @@
       - S1711656851.111749,VS0,VE2
       expires:
       - Thu, 28 Mar 2024 20:23:58 GMT
->>>>>>> 24e16e4c
       permissions-policy:
       - interest-cohort=()
       x-proxy-cache:
