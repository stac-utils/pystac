# Changelog

## [Unreleased]

### Added

<<<<<<< HEAD
- raster extension support
=======
- Added `Link.canonical` static method for creating links with "canonical" rel type ([#351](https://github.com/stac-utils/pystac/pull/351))
- Added `RelType` enum containing common `rel` values ([#351](https://github.com/stac-utils/pystac/pull/351))
>>>>>>> fded8a6b

### Changed

### Fixed

### Removed

## [1.0.0-beta.2]

### Changed

- Split `DefaultStacIO`'s reading and writing into two methods to allow subclasses to use the default link resolution behavior ([#354](https://github.com/stac-utils/pystac/pull/354))
- Increased test coverage for the pointcloud extension ([#352](https://github.com/stac-utils/pystac/pull/352))

### Fixed

- Reading json without orjson ([#348](https://github.com/stac-utils/pystac/pull/348))

### Removed

- Removed type information from docstrings, since it is redundant with function type
  annotations ([#342](https://github.com/stac-utils/pystac/pull/342))

## [v1.0.0-beta.1]

### Added

- Added type annotations across the library ([#309](https://github.com/stac-utils/pystac/pull/309))
- Added assets to collections ([#309](https://github.com/stac-utils/pystac/pull/309))
- `item_assets` extension ([#309](https://github.com/stac-utils/pystac/pull/309))
- `datacube` extension ([#309](https://github.com/stac-utils/pystac/pull/309))
- Added specific errors: `ExtensionAlreadyExistsError`, `ExtensionTypeError`, and `RequiredPropertyMissing`; moved custom exceptions to `pystac.errors` ([#309](https://github.com/stac-utils/pystac/pull/309))

### Fixed

- Validation checks in a few tests ([#346](https://github.com/stac-utils/pystac/pull/346))

### Changed

- API change: The extension API changed significantly. See ([#309](https://github.com/stac-utils/pystac/pull/309)) for more details.
- API change: Refactored the global STAC_IO object to an instance-specific `StacIO` implementation. STAC_IO is deprecated and will be removed next release. ([#309](https://github.com/stac-utils/pystac/pull/309))
- Asset.get_absolute_href returns None if no absolute href can be inferred (previously the relative href that was passed in was returned) ([#309](https://github.com/stac-utils/pystac/pull/309))

### Removed

- Removed `properties` from Collections ([#309](https://github.com/stac-utils/pystac/pull/309))
- Removed `LinkMixin`, and implemented those methods on `STACObject` directly. STACObject was the only class using LinkMixin and this should not effect users ([#309](https://github.com/stac-utils/pystac/pull/309)
- Removed `single-file-stac` extension; this extension is being removed in favor of ItemCollection usage ([#309](https://github.com/stac-utils/pystac/pull/309)

## [v0.5.6]

### Added

- HIERARCHICAL_LINKS array constant of all the types of hierarchical links (self is not included) ([#290](https://github.com/stac-utils/pystac/pull/290))

### Fixed

- Fixed error when accessing the statistics attribute of the pointcloud extension when no statistics were defined ([#282](https://github.com/stac-utils/pystac/pull/282))
- Fixed exception being thrown when calling set_self_href on items with assets that have relative hrefs ([#291](https://github.com/stac-utils/pystac/pull/291))

### Changed

- Link behavior - link URLs can be either relative or absolute. Hierarchical (e.g., parent, child) links are made relative or absolute based on the value of the root catalog's `catalog_type` field ([#290](https://github.com/stac-utils/pystac/pull/290))
- Internal self hrefs are set automatically when adding Items or Children to an existing catalog. This removes the need to call `normalize_hrefs` or manual setting of the hrefs for newly added STAC objects ([#294](https://github.com/stac-utils/pystac/pull/294))
- Catalog.generate_subcatalogs is an order of magnitude faster ([#295](https://github.com/stac-utils/pystac/pull/295))

### Removed

- Removed LinkType class and the `link_type` field from links ([#290](https://github.com/stac-utils/pystac/pull/290))

## [v0.5.5]

### Added

- Added support for STAC file extension ([#270](https://github.com/stac-utils/pystac/pull/270))

### Fixed

- Fix handling of optional properties when using apply on view extension ([#259](https://github.com/stac-utils/pystac/pull/259))
- Fixed issue with setting None into projection extension fields that are not required breaking validation ([#269](https://github.com/stac-utils/pystac/pull/269))

### Changed

- Subclass relevant classes from `enum.Enum`. This allows iterating over the class' contents. The `__str__` method is overwritten so this should not break backwards compatibility. ([#261](https://github.com/stac-utils/pystac/pull/261))
- Extract method to correctly handle setting properties in Item/Asset for ItemExtensions ([#272](https://github.com/stac-utils/pystac/pull/272))

## [v0.5.4]

### Added

- SAT Extension ([#236](https://github.com/stac-utils/pystac/pull/236))
- Add support for the scientific extension. ([#199](https://github.com/stac-utils/pystac/pull/199))

### Fixed

- Fix unexpected behaviour of `generate_subcatalogs` ([#241](https://github.com/stac-utils/pystac/pull/241))
- Get eo bands defined in assets only ([#243](https://github.com/stac-utils/pystac/pull/243))
- Collection TemporalExtent can be open ended ([#247](https://github.com/stac-utils/pystac/pull/247))
- Make asset HREFs relative or absolute based on CatalogType during save ([#251](https://github.com/stac-utils/pystac/pull/251))

### Changed

- Be more strict with CatalogType in `Catalog.save` ([#244](https://github.com/stac-utils/pystac/pull/244))


## [v0.5.3]

### Added

- Added support for the pointcloud extension ([#176](https://github.com/stac-utils/pystac/pull/176))
- Added support for the version extension ([#193](https://github.com/stac-utils/pystac/pull/193))
- Added support for the SAR extension ([#203](https://github.com/stac-utils/pystac/pull/203))
- Added the capability to more flexibly organize STACs using `normalize_hrefs` ([#219](https://github.com/stac-utils/pystac/pull/219))
- Added a 'generate_subcatalogs' to Catalog to allow for subcatalogs to be created by using item properties via a template string ([#219](https://github.com/stac-utils/pystac/pull/219))
- Added 'from_items' method to Extent ([#223](https://github.com/stac-utils/pystac/pull/223))
- Added a `catalog_type` property to track the CatalogType of read in or previously saved catalogs ([#224](https://github.com/stac-utils/pystac/pull/224))
- Added a tutorial for creating Landsat 8 STACs ([#181](https://github.com/stac-utils/pystac/pull/181))
- Added codespell to CI ([#206](https://github.com/stac-utils/pystac/pull/206))
- Added more testing to Links ([#211](https://github.com/stac-utils/pystac/pull/211))

### Fixed

- Fixed issue that can cause infinite recursion during full resolve ([#204](https://github.com/stac-utils/pystac/pull/193))
- Fixed issue that required label_classes in label items ([#201](https://github.com/stac-utils/pystac/pull/201))
- Fixed issue that caused geometries and bboxes produced by Shapely to fail PySTAC's validaton ([#201](https://github.com/stac-utils/pystac/pull/201))
- Allow for path prefixes like /vsitar/ ([#208](https://github.com/stac-utils/pystac/pull/208))
- Fix Item set_self_href to ensure item asset locations do not break ([#226](https://github.com/stac-utils/pystac/pull/226))
- Fixed an incorrect exception being thrown from Link.get_href() if there is no target_href ([#201](https://github.com/stac-utils/pystac/pull/201))
- Fixed issue where 0.9.0 items were executing the commons extension logic when they shouldn't ([#221](https://github.com/stac-utils/pystac/pull/221))
- Fixed issue where cloned assets did not have their owning Items set ([#228](https://github.com/stac-utils/pystac/pull/228))
- Fixed issue that caused make_asset_hrefs_relative to produce incorrect HREFs when asset HREFs were already relative ([#229](https://github.com/stac-utils/pystac/pull/229))
- Improve error handling when accidentally importing a Collection with Catalog ([#186](https://github.com/stac-utils/pystac/issues/186))
- Fixed spacenet tutorial bbox issue ([#201](https://github.com/stac-utils/pystac/pull/201))
- Fix formatting of error message in stac_validator ([#190](https://github.com/stac-utils/pystac/pull/204))
- Fixed typos ([#192](https://github.com/stac-utils/pystac/pull/192), [#195](https://github.com/stac-utils/pystac/pull/195))

### Changed

- Refactor caching to utilize HREFs and parent IDs. STAC objects now no longer need unique IDs to work with PySTAC ([#214](https://github.com/stac-utils/pystac/pull/214), [#160](https://github.com/stac-utils/pystac/issues/160))
- Allow a user to pass a single list as bbox and interval for `SpatialExtent` and `TemporalExtent` ([#201](https://github.com/stac-utils/pystac/pull/201), fixes [#198](https://github.com/stac-utils/pystac/issues/198))

## [v0.5.2]

Thank you to all the new contributors that contributed during STAC Sprint 6!

### Added

- Added support for the timestamps extension([#161](https://github.com/stac-utils/pystac/pull/161))
- `update_extent_from_items` method to Collection for updating Extent objects within a collection based on the contained items. ([#168](https://github.com/stac-utils/pystac/pull/168))
- `validate_all` method to Catalogs (and by inheritance collections) for validating all catalogs, collections and items contained in that catalog ([#162](https://github.com/azavea/pystac/pull/162))
- `validate_all` method to pystac.validdation for validating all catalogs, collections and items contained in STAC JSON dicts across STAC versions. ([#162](https://github.com/azavea/pystac/pull/162))
- Additional test coverage. ([#165](https://github.com/azavea/pystac/pull/165), [#171](https://github.com/azavea/pystac/pull/171))
- Added codecov to CI ([#163](https://github.com/stac-utils/pystac/pull/164))

### Fixed

- Fix bug that caused get_children to miss some links. ([#172](https://github.com/stac-utils/pystac/pull/172))
- Fixed bug in ExtensionIndex that was causing errors when trying to read help() for that object ([#159](https://github.com/stac-utils/pystac/pull/159))

### Changed

- Remove spaces in CBERS test library ([#157](https://github.com/stac-utils/pystac/pull/157))
- Changed some unit test assertions for better error messages ([#158](https://github.com/stac-utils/pystac/pull/158))
- Moved PySTAC to the [stac-utils](https://github.com/stac-utils) GitHub organization.

## [v0.5.1]

### Added

- A tutorial for creating extensions ([#150](https://github.com/azavea/pystac/pull/150))

### Fixed

- Fixed Satellite extension ID, using `sat` instead of `satellite` ([#146](https://github.com/azavea/pystac/pull/146), [#147](https://github.com/azavea/pystac/pull/147))

## [v0.5.0]

### Added

- Added support for the Projection extension([#125](https://github.com/azavea/pystac/pull/125))
- Add support for Item Asset properties ([#127](https://github.com/azavea/pystac/pull/127))
- Added support for dynamically changing the STAC version via `pystac.set_stac_version` and `pystac.get_stac_version` ([#130](https://github.com/azavea/pystac/pull/130))
- Added support for prerelease versions in version comparisons for the `pystac.serialization.identify` package ([#138](https://github.com/azavea/pystac/pull/138))
- Added validation for PySTAC STACObjects as well as arbitrary STAC JSON ([#139](https://github.com/azavea/pystac/pull/139))
- Added the ability to read HTTP and HTTPS uris by default ([#139](https://github.com/azavea/pystac/pull/139))

### Changed

- Clarification on null geometries, making bbox not required if a null geometry is used. ([#123](https://github.com/azavea/pystac/pull/123))
- Multiple extents (bounding boxes / intervals) are allowed per Collection ([#123](https://github.com/azavea/pystac/pull/123))
- Moved eo:gsd from eo extension to core gsd field in Item common metadata ([#123](https://github.com/azavea/pystac/pull/123))
asset extension renamed to item-assets and renamed assets field in Collections to item_assets ([#123](https://github.com/azavea/pystac/pull/123))
- `get_asset_bands` and `set_asset_bands` were renamed `get_bands` and `set_bands` and follow the new item asset property access pattern.
- Modified the `single-file-stac` extension to extend `Catalog` ([#128](https://github.com/azavea/pystac/pull/128))

### Removed

- ItemCollection was removed. ([#123](https://github.com/azavea/pystac/pull/123))
- The commons extension was removed. Collection properties will still be merged for pre-1.0.0-beta.1 items where appropriate ([#129](https://github.com/azavea/pystac/pull/129))
- Removed `pystac.STAC_VERSION`. See addition of `get_stac_version` above. ([#130](https://github.com/azavea/pystac/pull/130))

## [v0.4.0]

The two major changes for this release are:
- Upgrade to STAC 0.9.0
- Refactor the extensions API to accommodate items that implement multiple extensions (e.g. `eo` and `view`)

See the [stac-spec 0.9.0 changelog](https://github.com/radiantearth/stac-spec/blob/v0.9.0/CHANGELOG.md) and issue [#65](https://github.com/azavea/pystac/issues/65) for more information.

### API Changes

These are the major API changes that will have to be accounted for when upgrading PySTAC:

#### Extensions are wrappers around Catalogs, Collection and Items, and no longer inherit.

This change affects the two extensions that were implemented for Item - `EOItem` and `LabelItem`
have become `EOItemExt` and `LabelItemExt`, and no longer inherit from Item.

This change was motivated by the 0.9 change that split some properties out from `eo` into
the `view` extension. If we kept an inheritance-based extension architecture, we would not
be able to account well for these new items that implemented both the `eo` and `view` extensions.

See the [Extensions section](https://pystac.readthedocs.io/en/0.4/concepts.html#extensions) in the
documentation for more information on the new way to use extensions.

#### Extensions have moved to their own package:
- `pystac.label` -> `pystac.extensions.label`
- `pystac.eo` -> `pystac.extensions.eo`
- `pystac.single_file_stac` -> `pystac.extensions.single_file_stac`

### Added

- `pystac.read_file` as a convenience function for reading in a STACObject from a file at a URI which delegates to `STACObject.from_file`.
- `pystac.read_file` as a convenience function for reading in a STACObject from a file at a URI.
- Added support for the [view](https://github.com/radiantearth/stac-spec/tree/v0.9.0/extensions/view) extension.
- Added support for the [commons](https://github.com/radiantearth/stac-spec/tree/v0.9.0/extensions/commons) extension.

### Changed
- Migrated CI workflows from Travis CI to GitHub Actions [#108](https://github.com/azavea/pystac/pull/108)
- Dropped support for Python 3.5 [#108](https://github.com/azavea/pystac/pull/108)

- Extension classes for label, eo and single-file-stac were moved to the `pystac.extensions` package.
- the eo and label extensions changed from being a subclass of Item to wrapping items. __Note__: This is a major change in the API for dealing with extensions. See the note below for more information.
- Renamed the class that enumerates extension names from `Extension` to `Extensions`
- Asset properties always return a dict instead of being None for Assets that have non-core properties.
- The `Band` constructor in the EO extension changed to taking a dict. To create a band from property values,
use `Band.create`


## [v0.3.4] - 2020-06-20

### Changed

- Further narrow version for SAR extension [#85](https://github.com/azavea/pystac/pull/85)

### Fixed

- Fixed issue with reading ItemCollections directly. [#86](https://github.com/azavea/pystac/pull/86)
- Fix bug in `make_absolute_href` [#94](https://github.com/azavea/pystac/pull/94)
- Fixed issues with `fully_resolve` [#98](https://github.com/azavea/pystac/pull/98)
- Fixed a bug when root link was not set [#100](https://github.com/azavea/pystac/pull/100)

## [v0.3.3] - 2020-02-05

### Added

- Allow for backwards compatibility for reading STAC [#77](https://github.com/azavea/pystac/pull/70)

### Fixed

- Fix issue with multiple collection reads per item [#79](https://github.com/azavea/pystac/pull/79)
- Fix issue with iteration of children in `catalog.walk` [#78](https://github.com/azavea/pystac/pull/78)
- Allow v0.7.0 sar items to fit in version range [#80](https://github.com/azavea/pystac/pull/80)

## [v0.3.2] - 2020-01-28

### Added

- Add functionality for identifying STAC JSON information [#50](https://github.com/azavea/pystac/pull/50)

### Fixed

- Documentation improvements [#44](https://github.com/azavea/pystac/pull/44)
- Updated MediaTypes to reflect correct GeoTIFF and COG names [#66](https://github.com/azavea/pystac/pull/66)
- Fix utils to work with windows paths. [#68](https://github.com/azavea/pystac/pull/68)
- Modified output datetime strings to ISO8601. [#69](https://github.com/azavea/pystac/pull/69)
- Respect tzinfo in the provided datetime [#70](https://github.com/azavea/pystac/pull/70)
- Set asset owner to item when reading in items.[#71](https://github.com/azavea/pystac/pull/71)
- Fixed catalog and collection clone logic to avoid dupliction root link [#72](https://github.com/azavea/pystac/pull/72)

## [v0.3.1] - 2019-11-04

### Added

- Add methods for removing single items and children from catalogs.
- Add methods for removing objects from the ResolvedObjectCache.

### Fixed

- Fixed issue where cleared items and children were still in the root object cache.

### Changed

- Moved STAC version to 0.8.1
- LabelItem reduced validation as there is some confusion on how segmentation classes

## [v0.3.0] - 2019-10-31

Initial release.

[Unreleased]: <https://github.com/stac-utils/pystac/compare/v1.0.0-beta.2..main>
[v1.0.0-beta.2]: <https://github.com/stac-utils/pystac/compare/v1.0.0-beta.1..v1.0.0-beta.2>
[v1.0.0-beta.1]: <https://github.com/stac-utils/pystac/compare/v0.5.6..v1.0.0-beta.1>
[v0.5.6]: <https://github.com/stac-utils/pystac/compare/v0.5.5..v0.5.6>
[v0.5.5]: <https://github.com/stac-utils/pystac/compare/v0.5.4..v0.5.5>
[v0.5.4]: <https://github.com/stac-utils/pystac/compare/v0.5.3..v0.5.4>
[v0.5.3]: <https://github.com/stac-utils/pystac/compare/v0.5.2..v0.5.3>
[v0.5.2]: <https://github.com/stac-utils/pystac/compare/v0.5.1..v0.5.2>
[v0.5.1]: <https://github.com/stac-utils/pystac/compare/v0.5.0..v0.5.1>
[v0.5.0]: <https://github.com/stac-utils/pystac/compare/v0.4.0..v0.5.0>
[v0.4.0]: <https://github.com/stac-utils/pystac/compare/v0.3.4..v0.4.0>
[v0.3.4]: <https://github.com/stac-utils/pystac/compare/v0.3.3..v0.3.4>
[v0.3.3]: <https://github.com/stac-utils/pystac/compare/v0.3.2..v0.3.3>
[v0.3.2]: <https://github.com/stac-utils/pystac/compare/v0.3.1..v0.3.2>
[v0.3.1]: <https://github.com/stac-utils/pystac/compare/v0.3.0..v0.3.1>
[v0.3.0]: <https://github.com/stac-utils/pystac/tree/v0.3.0>
<|MERGE_RESOLUTION|>--- conflicted
+++ resolved
@@ -4,12 +4,9 @@
 
 ### Added
 
-<<<<<<< HEAD
 - raster extension support
-=======
 - Added `Link.canonical` static method for creating links with "canonical" rel type ([#351](https://github.com/stac-utils/pystac/pull/351))
 - Added `RelType` enum containing common `rel` values ([#351](https://github.com/stac-utils/pystac/pull/351))
->>>>>>> fded8a6b
 
 ### Changed
 
