--- conflicted
+++ resolved
@@ -2,13 +2,11 @@
 
 ## [Unreleased]
 
-<<<<<<< HEAD
+### Added
+
+- `Collection.from_items` for creating a `pystac.Collection` from an `ItemCollection` ([#1522](https://github.com/stac-utils/pystac/pull/1522))
+
 ## [v1.12.2]
-=======
-### Added
-
-- `Collection.from_items` for creating a `pystac.Collection` from an `ItemCollection` ([#1522](https://github.com/stac-utils/pystac/pull/1522))
->>>>>>> 6d0bf658
 
 ### Fixed
 
