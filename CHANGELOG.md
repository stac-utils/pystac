--- conflicted
+++ resolved
@@ -2,14 +2,10 @@
 
 ## [Unreleased]
 
-<<<<<<< HEAD
 ### Fixed
 
 - Don't transform hrefs in `Item.__getstate__` ([#1337](https://github.com/stac-utils/pystac/pull/1337))
-=======
 - Allow object ID as input for getting APILayoutStrategy hrefs and add `items`, `collections`, `search`, `conformance`, `service_desc` and `service_doc` href methods. ([#1335](https://github.com/stac-utils/pystac/pull/1335))
-
->>>>>>> 3432392d
 
 ## [v1.10.0] - 2024-03-28
 
