# Changelog

## [Unreleased]

### Added

### Removed

- Exclude `tests` from package distribution. This should make the package lighter ([#604](https://github.com/stac-utils/pystac/pull/604))

### Changed

- Enable [strict
  mode](https://mypy.readthedocs.io/en/latest/command_line.html?highlight=strict%20mode#cmdoption-mypy-strict)
  for `mypy` ([#591](https://github.com/stac-utils/pystac/pull/591))

### Fixed

<<<<<<< HEAD
- `generate_subcatalogs` can include multiple template values in a single subfolder layer 
  ([#595](https://github.com/stac-utils/pystac/pull/595))
=======
- Avoid implicit re-exports ([#591](https://github.com/stac-utils/pystac/pull/591))
>>>>>>> 6cbdd88f

### Deprecated

## [v1.1.0]

### Added
- Include type information during packaging for use with e.g. `mypy` ([#579](https://github.com/stac-utils/pystac/pull/579))
- Optional `dest_href` argument to `Catalog.save` to allow saving `Catalog` instances to
  locations other than their `self` href ([#565](https://github.com/stac-utils/pystac/pull/565))

### Changed

- Pin the rustc version in Continuous Integration to work around https://github.com/rust-lang/cargo/pull/9727 ([#581](https://github.com/stac-utils/pystac/pull/581))

## [v1.0.1]

### Changed

- HREFs in `Link` objects with `rel == "self"` are converted to absolute HREFs ([#574](https://github.com/stac-utils/pystac/pull/574))

## [v1.0.0]

### Added

- `ProjectionExtension.crs_string` to provide a single string to describe the coordinate reference system (CRS).
  Useful because projections can be defined by EPSG code, WKT, or projjson.
  ([#548](https://github.com/stac-utils/pystac/pull/548))
- SAR Extension summaries([#556](https://github.com/stac-utils/pystac/pull/556))
- Migration for `sar:type` -> `sar:product_type` and `sar:polarization` ->
  `sar:polarizations` for pre-0.9 catalogs
  ([#556](https://github.com/stac-utils/pystac/pull/556))
- Migration from `eo:epsg` -> `proj:epsg` for pre-0.9 catalogs ([#557](https://github.com/stac-utils/pystac/pull/557))
- Collection summaries for Point Cloud Extension ([#558](https://github.com/stac-utils/pystac/pull/558))
- `PhenomenologyType` enum for recommended values of `pc:type` & `SchemaType` enum for
  valid values of `type` in [Point Cloud Schema
  Objects](https://github.com/stac-extensions/pointcloud#schema-object)
  ([#548](https://github.com/stac-utils/pystac/pull/548))
- `to_dict` and equality definition for `extensions.item_asset.AssetDefinition` ([#564](https://github.com/stac-utils/pystac/pull/564))
- `Asset.common_metadata` property ([#563](https://github.com/stac-utils/pystac/pull/563))

### Changed

- The `from_dict` method on STACObjects will set the object's root link when a `root` parameter is present. An ItemCollection `from_dict` with a root parameter will set the root on each of it's Items. ([#549](https://github.com/stac-utils/pystac/pull/549))
- Calling `ExtensionManagementMixin.validate_has_extension` with `add_if_missing = True`
  on an ownerless `Asset` will raise a `STACError` ([#554](https://github.com/stac-utils/pystac/pull/554))
- `PointcloudSchema` -> `Schema`, `PointcloudStatistic` -> `Statistic` for consistency
  with naming convention in other extensions
  ([#548](https://github.com/stac-utils/pystac/pull/548))
- `RequiredPropertyMissing` always raised when trying to get a required property that is
  `None` (`STACError` or `KeyError` was previously being raised in some cases)
  ([#561](https://github.com/stac-utils/pystac/pull/561))

### Fixed

- Added `Collections` as a type that can be extended for extensions whose fields can appear in collection summaries ([#547](https://github.com/stac-utils/pystac/pull/547))
- Allow resolved self links when getting an object's self href ([#555](https://github.com/stac-utils/pystac/pull/555))
- Fixed type annotation on SummariesLabelExtension.label_properties setter ([#562](https://github.com/stac-utils/pystac/pull/562))
- Allow comparable types with alternate parameter naming of __lt__ method to pass structural type linting for RangeSummary ([#562](https://github.com/stac-utils/pystac/pull/562))

## [v1.0.0-rc.3]

### Added

- (Experimental) support for Python 3.10 ([#473](https://github.com/stac-utils/pystac/pull/473))
-  `LabelTask` enum in `pystac.extensions.label` with recommended values for
  `"label:tasks"` field ([#484](https://github.com/stac-utils/pystac/pull/484))
-  `LabelMethod` enum in `pystac.extensions.label` with recommended values for
  `"label:methods"` field ([#484](https://github.com/stac-utils/pystac/pull/484))
- Label Extension summaries ([#484](https://github.com/stac-utils/pystac/pull/484))
- Timestamps Extension summaries ([#513](https://github.com/stac-utils/pystac/pull/513))
- Define equality and `__repr__` of `RangeSummary` instances based on `to_dict`
  representation ([#513](https://github.com/stac-utils/pystac/pull/513))
- Sat Extension summaries ([#509](https://github.com/stac-utils/pystac/pull/509))
- `Catalog.get_collections` for getting all child
  `Collections` for a catalog, and `Catalog.get_all_collections` for recursively getting
  all child `Collections` for a catalog and its children ([#511](https://github.com/stac-utils/pystac/pull/))

### Changed

- Renamed `Asset.properties` -> `Asset.extra_fields` and `Link.properties` ->
  `Link.extra_fields` for consistency with other STAC objects
  ([#510](https://github.com/stac-utils/pystac/pull/510))

### Fixed

- Bug in `pystac.serialization.identify_stac_object_type` where invalid objects with
  `stac_version == 1.0.0` were incorrectly identified as Catalogs
  ([#487](https://github.com/stac-utils/pystac/pull/487))
- `Link` constructor classes (e.g. `Link.from_dict`, `Link.canonical`, etc.) now return
  the calling class instead of always returning the `Link` class
  ([#512](https://github.com/stac-utils/pystac/pull/512))
- Sat extension now includes all fields defined in v1.0.0
  ([#509](https://github.com/stac-utils/pystac/pull/509))

### Removed

- `STAC_IO` class in favor of `StacIO`. This was deprecated in v1.0.0-beta.1 and has
  been removed in this release. ([#490](https://github.com/stac-utils/pystac/pull/490))
- Support for Python 3.6 ([#500](https://github.com/stac-utils/pystac/pull/500))

## [v1.0.0-rc.2]

### Added

- Add a `preserve_dict` parameter to `ItemCollection.from_dict` and set it to False when
  using `ItemCollection.from_file`.
  ([#468](https://github.com/stac-utils/pystac/pull/468))
- `StacIO.json_dumps` and `StacIO.json_loads` methods for JSON
  serialization/deserialization. These were "private" methods, but are now "public" and
  documented ([#471](https://github.com/stac-utils/pystac/pull/471))

### Changed

- `pystac.stac_io.DuplicateObjectKeyError` moved to `pystac.DuplicateObjectKeyError`
  ([#471](https://github.com/stac-utils/pystac/pull/471))

## [v1.0.0-rc.1]

### Added

- License file included in distribution ([#409](https://github.com/stac-utils/pystac/pull/409))
- Links to Issues, Discussions, and documentation sites ([#409](https://github.com/stac-utils/pystac/pull/409))
- Python minimum version set to `>=3.6` ([#409](https://github.com/stac-utils/pystac/pull/409))
- Code of Conduct ([#399](https://github.com/stac-utils/pystac/pull/399))
- `ItemCollection` class for working with GeoJSON FeatureCollections containing only
  STAC Items ([#430](https://github.com/stac-utils/pystac/pull/430))
- Support for Python 3.9 ([#420](https://github.com/stac-utils/pystac/pull/420))
- Migration for pre-1.0.0-rc.1 Stats Objects (renamed to Range Objects in 1.0.0-rc.3) ([#447](https://github.com/stac-utils/pystac/pull/447))
- Attempting to extend a `STACObject` that does not contain the extension's schema URI in
  `stac_extensions` raises new `ExtensionNotImplementedError` ([#450](https://github.com/stac-utils/pystac/pull/450))
- `STACObject.from_dict` now takes a `preserve_dict` parameter, which if False will avoid a call to deepcopy on the passed in dict and can result in performance gains (defaults to True. Reading from a file will use preserve_dict=False resulting in better performance. ([#454](https://github.com/stac-utils/pystac/pull/454))

### Changed

- Package author to `stac-utils`, email to `stac@radiant.earth`, url to this repo ([#409](https://github.com/stac-utils/pystac/pull/409))
- `StacIO.read_json` passes arbitrary positional and keyword arguments to
  `StacIO.read_text` ([#433](https://github.com/stac-utils/pystac/pull/433))
- `FileExtension` updated to work with File Info Extension v2.0.0 ([#442](https://github.com/stac-utils/pystac/pull/442))
- `FileExtension` only operates on `pystac.Asset` instances ([#442](https://github.com/stac-utils/pystac/pull/442))
- `*Extension.ext` methods now have an optional `add_if_missing` argument, which will
  add the extension schema URI to the object's `stac_extensions` list if it is not
  present ([#450](https://github.com/stac-utils/pystac/pull/450))
- `from_file` and `from_dict` methods on `STACObject` sub-classes always return instance
  of calling class ([#451](https://github.com/stac-utils/pystac/pull/451))

### Fixed

- `EOExtension.get_bands` returns `None` for asset without EO bands ([#406](https://github.com/stac-utils/pystac/pull/406))
- `identify_stac_object_type` returns `None` and `identify_stac_object` raises `STACTypeError` for non-STAC objects
  ([#402](https://github.com/stac-utils/pystac/pull/402))
- `ExtensionManagementMixin.add_to` is now idempotent (only adds schema URI to
  `stac_extensions` once per `Item` regardless of the number of calls) ([#419](https://github.com/stac-utils/pystac/pull/419))
- Version check for when extensions changed from short links to schema URIs
  ([#455](https://github.com/stac-utils/pystac/pull/455))
- Schema URI base for STAC 1.0.0-beta.1 ([#455](https://github.com/stac-utils/pystac/pull/455))

## [v1.0.0-beta.3]

### Added

- Summaries for View Geometry, Projection, and Scientific extensions ([#372](https://github.com/stac-utils/pystac/pull/372))
- Raster extension support ([#364](https://github.com/stac-utils/pystac/issues/364))
- solar_illumination field in eo extension ([#356](https://github.com/stac-utils/pystac/issues/356))
- Added `Link.canonical` static method for creating links with "canonical" rel type ([#351](https://github.com/stac-utils/pystac/pull/351))
- Added `RelType` enum containing common `rel` values ([#351](https://github.com/stac-utils/pystac/pull/351))
- Added support for summaries ([#264](https://github.com/stac-utils/pystac/pull/264))

### Fixed

- Links to STAC Spec point to latest supported version ([#368](https://github.com/stac-utils/pystac/pull/368))
- Links to STAC Extension pages point to repos in `stac-extensions` GitHub org ([#368](https://github.com/stac-utils/pystac/pull/368))
- Collection assets ([#373](https://github.com/stac-utils/pystac/pull/373))

### Removed

- Two v0.6.0 examples from the test suite ([#373](https://github.com/stac-utils/pystac/pull/373))

## [v1.0.0-beta.2]

### Changed

- Split `DefaultStacIO`'s reading and writing into two methods to allow subclasses to use the default link resolution behavior ([#354](https://github.com/stac-utils/pystac/pull/354))
- Increased test coverage for the pointcloud extension ([#352](https://github.com/stac-utils/pystac/pull/352))

### Fixed

- Reading json without orjson ([#348](https://github.com/stac-utils/pystac/pull/348))

### Removed

- Removed type information from docstrings, since it is redundant with function type
  annotations ([#342](https://github.com/stac-utils/pystac/pull/342))

## [v1.0.0-beta.1]

### Added

- Added type annotations across the library ([#309](https://github.com/stac-utils/pystac/pull/309))
- Added assets to collections ([#309](https://github.com/stac-utils/pystac/pull/309))
- `item_assets` extension ([#309](https://github.com/stac-utils/pystac/pull/309))
- `datacube` extension ([#309](https://github.com/stac-utils/pystac/pull/309))
- Added specific errors: `ExtensionAlreadyExistsError`, `ExtensionTypeError`, and `RequiredPropertyMissing`; moved custom exceptions to `pystac.errors` ([#309](https://github.com/stac-utils/pystac/pull/309))

### Fixed

- Validation checks in a few tests ([#346](https://github.com/stac-utils/pystac/pull/346))

### Changed

- API change: The extension API changed significantly. See ([#309](https://github.com/stac-utils/pystac/pull/309)) for more details.
- API change: Refactored the global STAC_IO object to an instance-specific `StacIO` implementation. ([#309](https://github.com/stac-utils/pystac/pull/309))
- Asset.get_absolute_href returns None if no absolute href can be inferred (previously the relative href that was passed in was returned) ([#309](https://github.com/stac-utils/pystac/pull/309))

### Removed

- Removed `properties` from Collections ([#309](https://github.com/stac-utils/pystac/pull/309))
- Removed `LinkMixin`, and implemented those methods on `STACObject` directly. STACObject was the only class using LinkMixin and this should not effect users ([#309](https://github.com/stac-utils/pystac/pull/309)
- Removed `single-file-stac` extension; this extension is being removed in favor of ItemCollection usage ([#309](https://github.com/stac-utils/pystac/pull/309)

### Deprecated

- Deprecated `STAC_IO` in favor of new `StacIO` class. `STAC_IO` will be removed in
  v1.0.0. ([#309](https://github.com/stac-utils/pystac/pull/309))

## [v0.5.6]

### Added

- HIERARCHICAL_LINKS array constant of all the types of hierarchical links (self is not included) ([#290](https://github.com/stac-utils/pystac/pull/290))

### Fixed

- Fixed error when accessing the statistics attribute of the pointcloud extension when no statistics were defined ([#282](https://github.com/stac-utils/pystac/pull/282))
- Fixed exception being thrown when calling set_self_href on items with assets that have relative hrefs ([#291](https://github.com/stac-utils/pystac/pull/291))

### Changed

- Link behavior - link URLs can be either relative or absolute. Hierarchical (e.g., parent, child) links are made relative or absolute based on the value of the root catalog's `catalog_type` field ([#290](https://github.com/stac-utils/pystac/pull/290))
- Internal self hrefs are set automatically when adding Items or Children to an existing catalog. This removes the need to call `normalize_hrefs` or manual setting of the hrefs for newly added STAC objects ([#294](https://github.com/stac-utils/pystac/pull/294))
- Catalog.generate_subcatalogs is an order of magnitude faster ([#295](https://github.com/stac-utils/pystac/pull/295))

### Removed

- Removed LinkType class and the `link_type` field from links ([#290](https://github.com/stac-utils/pystac/pull/290))

## [v0.5.5]

### Added

- Added support for STAC file extension ([#270](https://github.com/stac-utils/pystac/pull/270))

### Fixed

- Fix handling of optional properties when using apply on view extension ([#259](https://github.com/stac-utils/pystac/pull/259))
- Fixed issue with setting None into projection extension fields that are not required breaking validation ([#269](https://github.com/stac-utils/pystac/pull/269))

### Changed

- Subclass relevant classes from `enum.Enum`. This allows iterating over the class' contents. The `__str__` method is overwritten so this should not break backwards compatibility. ([#261](https://github.com/stac-utils/pystac/pull/261))
- Extract method to correctly handle setting properties in Item/Asset for ItemExtensions ([#272](https://github.com/stac-utils/pystac/pull/272))

## [v0.5.4]

### Added

- SAT Extension ([#236](https://github.com/stac-utils/pystac/pull/236))
- Add support for the scientific extension. ([#199](https://github.com/stac-utils/pystac/pull/199))

### Fixed

- Fix unexpected behaviour of `generate_subcatalogs` ([#241](https://github.com/stac-utils/pystac/pull/241))
- Get eo bands defined in assets only ([#243](https://github.com/stac-utils/pystac/pull/243))
- Collection TemporalExtent can be open ended ([#247](https://github.com/stac-utils/pystac/pull/247))
- Make asset HREFs relative or absolute based on CatalogType during save ([#251](https://github.com/stac-utils/pystac/pull/251))

### Changed

- Be more strict with CatalogType in `Catalog.save` ([#244](https://github.com/stac-utils/pystac/pull/244))


## [v0.5.3]

### Added

- Added support for the pointcloud extension ([#176](https://github.com/stac-utils/pystac/pull/176))
- Added support for the version extension ([#193](https://github.com/stac-utils/pystac/pull/193))
- Added support for the SAR extension ([#203](https://github.com/stac-utils/pystac/pull/203))
- Added the capability to more flexibly organize STACs using `normalize_hrefs` ([#219](https://github.com/stac-utils/pystac/pull/219))
- Added a 'generate_subcatalogs' to Catalog to allow for subcatalogs to be created by using item properties via a template string ([#219](https://github.com/stac-utils/pystac/pull/219))
- Added 'from_items' method to Extent ([#223](https://github.com/stac-utils/pystac/pull/223))
- Added a `catalog_type` property to track the CatalogType of read in or previously saved catalogs ([#224](https://github.com/stac-utils/pystac/pull/224))
- Added a tutorial for creating Landsat 8 STACs ([#181](https://github.com/stac-utils/pystac/pull/181))
- Added codespell to CI ([#206](https://github.com/stac-utils/pystac/pull/206))
- Added more testing to Links ([#211](https://github.com/stac-utils/pystac/pull/211))

### Fixed

- Fixed issue that can cause infinite recursion during full resolve ([#204](https://github.com/stac-utils/pystac/pull/193))
- Fixed issue that required label_classes in label items ([#201](https://github.com/stac-utils/pystac/pull/201))
- Fixed issue that caused geometries and bboxes produced by Shapely to fail PySTAC's validaton ([#201](https://github.com/stac-utils/pystac/pull/201))
- Allow for path prefixes like /vsitar/ ([#208](https://github.com/stac-utils/pystac/pull/208))
- Fix Item set_self_href to ensure item asset locations do not break ([#226](https://github.com/stac-utils/pystac/pull/226))
- Fixed an incorrect exception being thrown from Link.get_href() if there is no target_href ([#201](https://github.com/stac-utils/pystac/pull/201))
- Fixed issue where 0.9.0 items were executing the commons extension logic when they shouldn't ([#221](https://github.com/stac-utils/pystac/pull/221))
- Fixed issue where cloned assets did not have their owning Items set ([#228](https://github.com/stac-utils/pystac/pull/228))
- Fixed issue that caused make_asset_hrefs_relative to produce incorrect HREFs when asset HREFs were already relative ([#229](https://github.com/stac-utils/pystac/pull/229))
- Improve error handling when accidentally importing a Collection with Catalog ([#186](https://github.com/stac-utils/pystac/issues/186))
- Fixed spacenet tutorial bbox issue ([#201](https://github.com/stac-utils/pystac/pull/201))
- Fix formatting of error message in stac_validator ([#190](https://github.com/stac-utils/pystac/pull/204))
- Fixed typos ([#192](https://github.com/stac-utils/pystac/pull/192), [#195](https://github.com/stac-utils/pystac/pull/195))

### Changed

- Refactor caching to utilize HREFs and parent IDs. STAC objects now no longer need unique IDs to work with PySTAC ([#214](https://github.com/stac-utils/pystac/pull/214), [#160](https://github.com/stac-utils/pystac/issues/160))
- Allow a user to pass a single list as bbox and interval for `SpatialExtent` and `TemporalExtent` ([#201](https://github.com/stac-utils/pystac/pull/201), fixes [#198](https://github.com/stac-utils/pystac/issues/198))

## [v0.5.2]

Thank you to all the new contributors that contributed during STAC Sprint 6!

### Added

- Added support for the timestamps extension([#161](https://github.com/stac-utils/pystac/pull/161))
- `update_extent_from_items` method to Collection for updating Extent objects within a collection based on the contained items. ([#168](https://github.com/stac-utils/pystac/pull/168))
- `validate_all` method to Catalogs (and by inheritance collections) for validating all catalogs, collections and items contained in that catalog ([#162](https://github.com/azavea/pystac/pull/162))
- `validate_all` method to pystac.validdation for validating all catalogs, collections and items contained in STAC JSON dicts across STAC versions. ([#162](https://github.com/azavea/pystac/pull/162))
- Additional test coverage. ([#165](https://github.com/azavea/pystac/pull/165), [#171](https://github.com/azavea/pystac/pull/171))
- Added codecov to CI ([#163](https://github.com/stac-utils/pystac/pull/164))

### Fixed

- Fix bug that caused get_children to miss some links. ([#172](https://github.com/stac-utils/pystac/pull/172))
- Fixed bug in ExtensionIndex that was causing errors when trying to read help() for that object ([#159](https://github.com/stac-utils/pystac/pull/159))

### Changed

- Remove spaces in CBERS test library ([#157](https://github.com/stac-utils/pystac/pull/157))
- Changed some unit test assertions for better error messages ([#158](https://github.com/stac-utils/pystac/pull/158))
- Moved PySTAC to the [stac-utils](https://github.com/stac-utils) GitHub organization.

## [v0.5.1]

### Added

- A tutorial for creating extensions ([#150](https://github.com/azavea/pystac/pull/150))

### Fixed

- Fixed Satellite extension ID, using `sat` instead of `satellite` ([#146](https://github.com/azavea/pystac/pull/146), [#147](https://github.com/azavea/pystac/pull/147))

## [v0.5.0]

### Added

- Added support for the Projection extension([#125](https://github.com/azavea/pystac/pull/125))
- Add support for Item Asset properties ([#127](https://github.com/azavea/pystac/pull/127))
- Added support for dynamically changing the STAC version via `pystac.set_stac_version` and `pystac.get_stac_version` ([#130](https://github.com/azavea/pystac/pull/130))
- Added support for prerelease versions in version comparisons for the `pystac.serialization.identify` package ([#138](https://github.com/azavea/pystac/pull/138))
- Added validation for PySTAC STACObjects as well as arbitrary STAC JSON ([#139](https://github.com/azavea/pystac/pull/139))
- Added the ability to read HTTP and HTTPS uris by default ([#139](https://github.com/azavea/pystac/pull/139))

### Changed

- Clarification on null geometries, making bbox not required if a null geometry is used. ([#123](https://github.com/azavea/pystac/pull/123))
- Multiple extents (bounding boxes / intervals) are allowed per Collection ([#123](https://github.com/azavea/pystac/pull/123))
- Moved eo:gsd from eo extension to core gsd field in Item common metadata ([#123](https://github.com/azavea/pystac/pull/123))
asset extension renamed to item-assets and renamed assets field in Collections to item_assets ([#123](https://github.com/azavea/pystac/pull/123))
- `get_asset_bands` and `set_asset_bands` were renamed `get_bands` and `set_bands` and follow the new item asset property access pattern.
- Modified the `single-file-stac` extension to extend `Catalog` ([#128](https://github.com/azavea/pystac/pull/128))

### Removed

- ItemCollection was removed. ([#123](https://github.com/azavea/pystac/pull/123))
- The commons extension was removed. Collection properties will still be merged for pre-1.0.0-beta.1 items where appropriate ([#129](https://github.com/azavea/pystac/pull/129))
- Removed `pystac.STAC_VERSION`. See addition of `get_stac_version` above. ([#130](https://github.com/azavea/pystac/pull/130))

## [v0.4.0]

The two major changes for this release are:
- Upgrade to STAC 0.9.0
- Refactor the extensions API to accommodate items that implement multiple extensions (e.g. `eo` and `view`)

See the [stac-spec 0.9.0 changelog](https://github.com/radiantearth/stac-spec/blob/v0.9.0/CHANGELOG.md) and issue [#65](https://github.com/azavea/pystac/issues/65) for more information.

### API Changes

These are the major API changes that will have to be accounted for when upgrading PySTAC:

#### Extensions are wrappers around Catalogs, Collection and Items, and no longer inherit.

This change affects the two extensions that were implemented for Item - `EOItem` and `LabelItem`
have become `EOItemExt` and `LabelItemExt`, and no longer inherit from Item.

This change was motivated by the 0.9 change that split some properties out from `eo` into
the `view` extension. If we kept an inheritance-based extension architecture, we would not
be able to account well for these new items that implemented both the `eo` and `view` extensions.

See the [Extensions section](https://pystac.readthedocs.io/en/0.4/concepts.html#extensions) in the
documentation for more information on the new way to use extensions.

#### Extensions have moved to their own package:
- `pystac.label` -> `pystac.extensions.label`
- `pystac.eo` -> `pystac.extensions.eo`
- `pystac.single_file_stac` -> `pystac.extensions.single_file_stac`

### Added

- `pystac.read_file` as a convenience function for reading in a STACObject from a file at a URI which delegates to `STACObject.from_file`.
- `pystac.read_file` as a convenience function for reading in a STACObject from a file at a URI.
- Added support for the [view](https://github.com/radiantearth/stac-spec/tree/v0.9.0/extensions/view) extension.
- Added support for the [commons](https://github.com/radiantearth/stac-spec/tree/v0.9.0/extensions/commons) extension.

### Changed
- Migrated CI workflows from Travis CI to GitHub Actions [#108](https://github.com/azavea/pystac/pull/108)
- Dropped support for Python 3.5 [#108](https://github.com/azavea/pystac/pull/108)

- Extension classes for label, eo and single-file-stac were moved to the `pystac.extensions` package.
- the eo and label extensions changed from being a subclass of Item to wrapping items. __Note__: This is a major change in the API for dealing with extensions. See the note below for more information.
- Renamed the class that enumerates extension names from `Extension` to `Extensions`
- Asset properties always return a dict instead of being None for Assets that have non-core properties.
- The `Band` constructor in the EO extension changed to taking a dict. To create a band from property values,
use `Band.create`


## [v0.3.4] - 2020-06-20

### Changed

- Further narrow version for SAR extension [#85](https://github.com/azavea/pystac/pull/85)

### Fixed

- Fixed issue with reading ItemCollections directly. [#86](https://github.com/azavea/pystac/pull/86)
- Fix bug in `make_absolute_href` [#94](https://github.com/azavea/pystac/pull/94)
- Fixed issues with `fully_resolve` [#98](https://github.com/azavea/pystac/pull/98)
- Fixed a bug when root link was not set [#100](https://github.com/azavea/pystac/pull/100)

## [v0.3.3] - 2020-02-05

### Added

- Allow for backwards compatibility for reading STAC [#77](https://github.com/azavea/pystac/pull/70)

### Fixed

- Fix issue with multiple collection reads per item [#79](https://github.com/azavea/pystac/pull/79)
- Fix issue with iteration of children in `catalog.walk` [#78](https://github.com/azavea/pystac/pull/78)
- Allow v0.7.0 sar items to fit in version range [#80](https://github.com/azavea/pystac/pull/80)

## [v0.3.2] - 2020-01-28

### Added

- Add functionality for identifying STAC JSON information [#50](https://github.com/azavea/pystac/pull/50)

### Fixed

- Documentation improvements [#44](https://github.com/azavea/pystac/pull/44)
- Updated MediaTypes to reflect correct GeoTIFF and COG names [#66](https://github.com/azavea/pystac/pull/66)
- Fix utils to work with windows paths. [#68](https://github.com/azavea/pystac/pull/68)
- Modified output datetime strings to ISO8601. [#69](https://github.com/azavea/pystac/pull/69)
- Respect tzinfo in the provided datetime [#70](https://github.com/azavea/pystac/pull/70)
- Set asset owner to item when reading in items.[#71](https://github.com/azavea/pystac/pull/71)
- Fixed catalog and collection clone logic to avoid dupliction root link [#72](https://github.com/azavea/pystac/pull/72)

## [v0.3.1] - 2019-11-04

### Added

- Add methods for removing single items and children from catalogs.
- Add methods for removing objects from the ResolvedObjectCache.

### Fixed

- Fixed issue where cleared items and children were still in the root object cache.

### Changed

- Moved STAC version to 0.8.1
- LabelItem reduced validation as there is some confusion on how segmentation classes

## [v0.3.0] - 2019-10-31

Initial release.

[Unreleased]: <https://github.com/stac-utils/pystac/compare/v1.1.0..main>
[v1.1.0]: <https://github.com/stac-utils/pystac/compare/v1.0.1..v1.1.0>
[v1.0.1]: <https://github.com/stac-utils/pystac/compare/v1.0.0..v1.0.1>
[v1.0.0]: <https://github.com/stac-utils/pystac/compare/v1.0.0-rc.3..v1.0.0>
[v1.0.0-rc.3]: <https://github.com/stac-utils/pystac/compare/v1.0.0-rc.2..v1.0.0-rc.3>
[v1.0.0-rc.2]: <https://github.com/stac-utils/pystac/compare/v1.0.0-rc.1..v1.0.0-rc.2>
[v1.0.0-rc.1]: <https://github.com/stac-utils/pystac/compare/v1.0.0-beta.3..v1.0.0-rc.1>
[v1.0.0-beta.3]: <https://github.com/stac-utils/pystac/compare/v1.0.0-beta.2..v1.0.0-beta.3>
[v1.0.0-beta.2]: <https://github.com/stac-utils/pystac/compare/v1.0.0-beta.1..v1.0.0-beta.2>
[v1.0.0-beta.1]: <https://github.com/stac-utils/pystac/compare/v0.5.6..v1.0.0-beta.1>
[v0.5.6]: <https://github.com/stac-utils/pystac/compare/v0.5.5..v0.5.6>
[v0.5.5]: <https://github.com/stac-utils/pystac/compare/v0.5.4..v0.5.5>
[v0.5.4]: <https://github.com/stac-utils/pystac/compare/v0.5.3..v0.5.4>
[v0.5.3]: <https://github.com/stac-utils/pystac/compare/v0.5.2..v0.5.3>
[v0.5.2]: <https://github.com/stac-utils/pystac/compare/v0.5.1..v0.5.2>
[v0.5.1]: <https://github.com/stac-utils/pystac/compare/v0.5.0..v0.5.1>
[v0.5.0]: <https://github.com/stac-utils/pystac/compare/v0.4.0..v0.5.0>
[v0.4.0]: <https://github.com/stac-utils/pystac/compare/v0.3.4..v0.4.0>
[v0.3.4]: <https://github.com/stac-utils/pystac/compare/v0.3.3..v0.3.4>
[v0.3.3]: <https://github.com/stac-utils/pystac/compare/v0.3.2..v0.3.3>
[v0.3.2]: <https://github.com/stac-utils/pystac/compare/v0.3.1..v0.3.2>
[v0.3.1]: <https://github.com/stac-utils/pystac/compare/v0.3.0..v0.3.1>
[v0.3.0]: <https://github.com/stac-utils/pystac/tree/v0.3.0><|MERGE_RESOLUTION|>--- conflicted
+++ resolved
@@ -16,12 +16,9 @@
 
 ### Fixed
 
-<<<<<<< HEAD
 - `generate_subcatalogs` can include multiple template values in a single subfolder layer 
   ([#595](https://github.com/stac-utils/pystac/pull/595))
-=======
 - Avoid implicit re-exports ([#591](https://github.com/stac-utils/pystac/pull/591))
->>>>>>> 6cbdd88f
 
 ### Deprecated
 
