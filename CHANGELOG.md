--- conflicted
+++ resolved
@@ -13,13 +13,10 @@
 - Enable [strict
   mode](https://mypy.readthedocs.io/en/latest/command_line.html?highlight=strict%20mode#cmdoption-mypy-strict)
   for `mypy` ([#591](https://github.com/stac-utils/pystac/pull/591))
-<<<<<<< HEAD
 - `Catalog.set_root` also sets `Catalog.stac_io` for the calling instance to be the same
   as `root.stac_io`, if that value is not `None`
   ([#590](https://github.com/stac-utils/pystac/pull/590))
-=======
 - Links will get their `title` from their target if no `title` is provided ([#607](https://github.com/stac-utils/pystac/pull/607))
->>>>>>> 0ca29725
 
 ### Fixed
 
